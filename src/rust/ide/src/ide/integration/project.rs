--- conflicted
+++ resolved
@@ -197,14 +197,9 @@
     expression_types        : SharedHashMap<ExpressionId,Option<graph_editor::Type>>,
     connection_views        : RefCell<BiMap<controller::graph::Connection,graph_editor::EdgeId>>,
     code_view               : CloneRefCell<ensogl_text::Text>,
-<<<<<<< HEAD
     visualizations          : VisualizationMap,
     error_visualizations    : VisualizationMap,
-=======
-    visualizations          : SharedHashMap<graph_editor::NodeId,VisualizationId>,
-    error_visualizations    : SharedHashMap<graph_editor::NodeId,VisualizationId>,
     prompt_was_shown        : Cell<bool>,
->>>>>>> 14e0c62f
 }
 
 
