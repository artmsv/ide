#![allow(missing_docs)]

//! NOTE
//! This file is under a heavy development. It contains commented lines of code and some code may
//! be of poor quality. Expect drastic changes.

#![feature(associated_type_defaults)]
#![feature(drain_filter)]
#![feature(entry_insert)]
#![feature(fn_traits)]
#![feature(option_result_contains)]
#![feature(specialization)]
#![feature(trait_alias)]
#![feature(min_type_alias_impl_trait)]
#![feature(unboxed_closures)]
#![allow(incomplete_features)] // To be removed, see: https://github.com/enso-org/ide/issues/1559
#![warn(missing_copy_implementations)]
#![warn(missing_debug_implementations)]
#![warn(trivial_casts)]
#![warn(trivial_numeric_casts)]
#![warn(unsafe_code)]
#![warn(unused_import_braces)]
#![warn(unused_qualifications)]

#![recursion_limit="1024"]

#[warn(missing_docs)]
pub mod component;

pub mod builtin;
pub mod data;
#[warn(missing_docs)]
pub mod profiling;
#[warn(missing_docs)]
pub mod view;

#[warn(missing_docs)]
mod selection;

use crate::component::node;
pub use crate::node::profiling::Status as NodeProfilingStatus;
use crate::component::tooltip::Tooltip;
use crate::component::visualization::instance::PreprocessorConfiguration;
use crate::component::tooltip;
use crate::component::type_coloring;
use crate::component::visualization::MockDataGenerator3D;
use crate::component::visualization;
use crate::data::enso;

use enso_args::ARGS;
use enso_frp as frp;
use ensogl::Animation;
use ensogl::DEPRECATED_Animation;
use ensogl::DEPRECATED_Tween;
use ensogl::application::Application;
use ensogl::application::shortcut;
use ensogl::application;
use ensogl::data::color;
use ensogl::display::Scene;
use ensogl::display::navigation::navigator::Navigator;
use ensogl::display::object::Id;
use ensogl::display::shape::StyleWatch;
use ensogl::display::shape::StyleWatchFrp;
use ensogl::display;
use ensogl::gui::cursor;
use ensogl::prelude::*;
use ensogl::system::web;
use ensogl_theme as theme;
use ensogl_web::drop;



// ===============
// === Prelude ===
// ===============

/// Commonly used utilities.
pub mod prelude {
    pub use ensogl::application::command::View;
    pub use ensogl::prelude::*;
}



// =================
// === Constants ===
// =================

const SNAP_DISTANCE_THRESHOLD              : f32 = 10.0;
const VIZ_PREVIEW_MODE_TOGGLE_TIME_MS      : f32 = 300.0;
const MACOS_TRAFFIC_LIGHTS_CONTENT_WIDTH   : f32 = 52.0;
const MACOS_TRAFFIC_LIGHTS_CONTENT_HEIGHT  : f32 = 12.0;
/// Horizontal and vertical offset between traffic lights and window border
const MACOS_TRAFFIC_LIGHTS_SIDE_OFFSET     : f32 = 13.0;
const MACOS_TRAFFIC_LIGHTS_VERTICAL_CENTER : f32 =
    - MACOS_TRAFFIC_LIGHTS_SIDE_OFFSET - MACOS_TRAFFIC_LIGHTS_CONTENT_HEIGHT / 2.0;

fn traffic_lights_gap_width() -> f32 {
    let is_macos     = ARGS.platform.map(|p|p.is_macos()) == Some(true);
    let is_frameless = ARGS.frame == Some(false);
    if is_macos && is_frameless {
        MACOS_TRAFFIC_LIGHTS_CONTENT_WIDTH + MACOS_TRAFFIC_LIGHTS_SIDE_OFFSET
    }
    else {
        0.0
    }
}



// =================
// === SharedVec ===
// =================

#[derive(Clone,CloneRef,Debug,Derivative)]
#[derivative(Default(bound=""))]
pub struct SharedVec<T> {
    pub raw : Rc<RefCell<Vec<T>>>
}

impl<T> SharedVec<T> {
    /// Constructor.
    pub fn new() -> Self {
        default()
    }

    /// Append an element to the back of a collection.
    pub fn push(&self, t:T) {
        self.raw.borrow_mut().push(t);
    }

    /// Remove the first instance of `item` from the vector if the item exists.
    pub fn remove_item(&self, t:&T) where T:PartialEq {
        self.raw.borrow_mut().remove_item(t);
    }

    /// Return `true` if the slice contains an element with the given value.
    pub fn contains(&self, t:&T) -> bool where T:PartialEq {
        self.raw.borrow().contains(t)
    }

    /// Return clone of the first element of the slice, or `None` if it is empty.
    pub fn first_cloned(&self) -> Option<T> where T:Clone {
        self.raw.borrow().first().cloned()
    }

    /// Return clone of the last element of the slice, or `None` if it is empty.
    pub fn last_cloned(&self) -> Option<T> where T:Clone {
        self.raw.borrow().last().cloned()
    }

    /// Replace the collection with the default value, and return the previous value.
    pub fn mem_take(&self) -> Vec<T> {
        mem::take(&mut self.raw.borrow_mut())
    }
}

impl<T:Clone> SharedVec<T> {
    /// Return a vector of all items stored in the collection in order.
    pub fn items(&self) -> Vec<T> {
        self.raw.borrow().clone()
    }
}



// =====================
// === SharedHashSet ===
// =====================

#[derive(Derivative,CloneRef)]
#[derivative(Debug(bound="T:Eq+Hash+Debug, S:std::hash::BuildHasher"))]
pub struct SharedHashSet<T,S=std::collections::hash_map::RandomState> {
    pub raw : Rc<RefCell<HashSet<T,S>>>
}

impl<T,S> Clone for SharedHashSet<T,S> {
    fn clone(&self) -> Self {
        let raw = self.raw.clone();
        Self {raw}
    }
}

impl<T,S> Default for SharedHashSet<T,S>
where T:Eq+Hash, S:Default+std::hash::BuildHasher {
    fn default() -> Self {
        let raw = default();
        Self {raw}
    }
}

impl<T,S> SharedHashSet<T,S>
where T:Eq+Hash, S:Default+std::hash::BuildHasher {
    pub fn new() -> Self {
        default()
    }

    pub fn mem_take(&self) -> HashSet<T,S> {
        mem::take(&mut *self.raw.borrow_mut())
    }
}

impl<T,S> SharedHashSet<T,S>
where T:Eq+Hash, S:std::hash::BuildHasher {
    pub fn insert(&self, t:T) -> bool {
        self.raw.borrow_mut().insert(t)
    }

    pub fn remove(&self, t:&T) -> bool {
        self.raw.borrow_mut().remove(t)
    }

    pub fn contains(&self, value:&T) -> bool {
        self.raw.borrow().contains(value)
    }
}

impl<T,S> SharedHashSet<T,S> {
    pub fn is_empty(&self) -> bool {
        self.raw.borrow().is_empty()
    }

    pub fn clear(&self) {
        self.raw.borrow_mut().clear()
    }

    pub fn for_each<F>(&self, f:F)
    where F:FnMut(&T) {
        self.raw.borrow_mut().iter().for_each(f)
    }

    pub fn replace_with(&self, t:HashSet<T,S>) {
        *self.raw.borrow_mut() = t;
    }

    pub fn keys(&self) -> Vec<T>
    where T:Clone {
        self.raw.borrow().iter().cloned().collect_vec()
    }
}



// =====================
// === SharedHashMap ===
// =====================

#[derive(Derivative,CloneRef)]
#[derivative(Debug(bound="K:Eq+Hash+Debug, V:Debug, S:std::hash::BuildHasher"))]
pub struct SharedHashMap<K,V,S=std::collections::hash_map::RandomState> {
    pub raw : Rc<RefCell<HashMap<K,V,S>>>
}

impl<K,V,S> Clone for SharedHashMap<K,V,S> {
    fn clone(&self) -> Self {
        let raw = self.raw.clone();
        Self {raw}
    }
}

impl<K,V,S> Default for SharedHashMap<K,V,S>
where K:Eq+Hash, S:Default+std::hash::BuildHasher {
    fn default() -> Self {
        let raw = default();
        Self {raw}
    }
}

impl<K,V,S> SharedHashMap<K,V,S>
where K:Eq+Hash, S:Default+std::hash::BuildHasher {
    pub fn new() -> Self {
        default()
    }

    pub fn mem_take(&self) -> HashMap<K,V,S> {
        mem::take(&mut *self.raw.borrow_mut())
    }
}

impl<K,V,S> SharedHashMap<K,V,S>
where K:Eq+Hash, S:std::hash::BuildHasher {
    pub fn insert(&self, k:K, v:V) -> Option<V> {
        self.raw.borrow_mut().insert(k,v)
    }

    pub fn get_copied(&self, k:&K) -> Option<V>
    where V:Copy {
        self.raw.borrow().get(k).copied()
    }

    pub fn get_cloned(&self, k:&K) -> Option<V>
    where V:Clone {
        self.raw.borrow().get(k).cloned()
    }

    pub fn get_cloned_ref(&self, k:&K) -> Option<V>
    where V:CloneRef {
        self.raw.borrow().get(k).map(|t| t.clone_ref())
    }

    pub fn remove(&self, k:&K) -> Option<V> {
        self.raw.borrow_mut().remove(k)
    }

    pub fn contains_key(&self, key:&K) -> bool {
        self.raw.borrow().contains_key(key)
    }
}

impl<K,V,S> SharedHashMap<K,V,S> {
    pub fn clear(&self) {
        self.raw.borrow_mut().clear()
    }

    pub fn for_each<F>(&self, f:F)
    where F:FnMut((&K,&V)) {
        self.raw.borrow_mut().iter().for_each(f)
    }

    pub fn keys(&self) -> Vec<K>
    where K:Clone {
        self.raw.borrow().keys().cloned().collect_vec()
    }
}



// =================
// === FrpInputs ===
// =================

ensogl::define_endpoints! {
    Input {
        // === General ===
        /// Cancel the operation being currently performed. Often mapped to the escape key.
        cancel(),


        // === Layout ===
        space_for_window_buttons (Vector2<f32>),


        // === Node Selection ===

        /// Node press event
        node_press(),
        /// Node press event
        node_release(),
        /// Enable nodes multi selection mode. It works like inverse mode for single node selection
        /// and like merge mode for multi node selection mode.
        enable_node_multi_select(),
        /// Disable nodes multi selection mode. It works like inverse mode for single node selection
        /// and like merge mode for multi node selection mode.
        disable_node_multi_select(),
        /// Toggle nodes multi selection mode. It works like inverse mode for single node selection
        /// and like merge mode for multi node selection mode.
        toggle_node_multi_select(),

        /// Enable nodes merge selection mode.
        enable_node_merge_select(),
        /// Disable nodes merge selection mode.
        disable_node_merge_select(),
        /// Toggles nodes merge selection mode.
        toggle_node_merge_select(),

        /// Enable nodes subtract selection mode.
        enable_node_subtract_select(),
        /// Disable nodes subtract selection mode.
        disable_node_subtract_select(),
        /// Toggle nodes subtract selection mode.
        toggle_node_subtract_select(),

        /// Enable nodes inverse selection mode.
        enable_node_inverse_select(),
        /// Disable nodes inverse selection mode.
        disable_node_inverse_select(),
        /// Toggle nodes inverse selection mode.
        toggle_node_inverse_select(),

        /// Set the node as selected. Ignores selection mode.
        select_node                  (NodeId),
        /// Set the node as deselected. Ignores selection mode.
        deselect_node                (NodeId),


        // === Navigation ===

        /// Enter the last selected node.
        enter_selected_node(),
        /// Enter the node currently under the cursor.
        enter_hovered_node(),
        /// Steps out of the current node, popping the topmost stack frame from the crumb list.
        exit_node(),


        // === Node Editing ===

        /// Add a new node and place it in the origin of the workspace.
        add_node(),
        /// Add a new node and place it at the mouse cursor position.
        add_node_at_cursor(),
        /// Remove all selected nodes from the graph.
        remove_selected_nodes(),
        /// Remove all nodes from the graph.
        remove_all_nodes(),
        /// Enable mode in which the pressed node will be edited.
        edit_mode_on(),
        /// Disable mode in which the pressed node will be edited.
        edit_mode_off(),
        /// Stop node editing, whatever node is currently edited.
        stop_editing(),
        /// Remove all nodes from the graph.
        collapse_selected_nodes(),
        /// Indicate whether this node had an error or not.
        set_node_error_status(NodeId,Option<node::error::Error>),
        /// Indicate whether this node has finished execution.
        set_node_profiling_status(NodeId,node::profiling::Status),


        // === Visualization ===

        /// Simulates a visualization open press event. In case the event will be shortly followed by `release_visualization_visibility`, the visualization will be shown permanently. In other case, it will be disabled as soon as the `release_visualization_visibility` is emitted.
        press_visualization_visibility(),
        /// Simulates a visualization open double press event. This event toggles the visualization fullscreen mode.
        double_press_visualization_visibility(),
        /// Simulates a visualization open release event. See `press_visualization_visibility` to learn more.
        release_visualization_visibility(),
        /// Cycle the visualization for the selected nodes.
        cycle_visualization_for_selected_node(),
        /// The visualization currently displayed as fullscreen is
        close_fullscreen_visualization(),


        // === Scene Navigation ===

        /// Stop the scene camera from moving around, locking the scene in place.
        /// Can be used, e.g., if there is a fullscreen visualisation active, or navigation should
        ///only work for a selected visualisation.
        set_navigator_disabled(bool),


        // === Modes ===

        toggle_profiling_mode(),


        // === Debug ===

        /// Push a hardcoded breadcrumb without notifying the controller.
        debug_push_breadcrumb(),
        /// Pop a breadcrumb without notifying the controller.
        debug_pop_breadcrumb(),
        /// Set a test visualization data for the selected nodes. Useful for testing visualizations during their development.
        debug_set_test_visualization_data_for_selected_node(),


        // === VCS Status ===

        set_node_vcs_status     ((NodeId,Option<node::vcs::Status>)),


        set_detached_edge_targets    (EdgeEndpoint),
        set_detached_edge_sources    (EdgeEndpoint),
        set_edge_source              ((EdgeId,EdgeEndpoint)),
        set_edge_target              ((EdgeId,EdgeEndpoint)),
        unset_edge_source            (EdgeId),
        unset_edge_target            (EdgeId),
        connect_nodes                ((EdgeEndpoint,EdgeEndpoint)),
        deselect_all_nodes           (),
        press_node_input             (EdgeEndpoint),
        press_node_output            (EdgeEndpoint),
        remove_all_node_edges        (NodeId),
        remove_all_node_input_edges  (NodeId),
        remove_all_node_output_edges (NodeId),
        remove_edge                  (EdgeId),
        remove_node                  (NodeId),
        edit_node                    (NodeId),
        collapse_nodes               ((Vec<NodeId>,NodeId)),
        set_node_expression          ((NodeId,node::Expression)),
        set_node_position            ((NodeId,Vector2)),
        set_expression_usage_type    ((NodeId,ast::Id,Option<Type>)),
        set_method_pointer           ((ast::Id,Option<MethodPointer>)),
        cycle_visualization          (NodeId),
        set_visualization            ((NodeId,Option<visualization::Path>)),
        register_visualization       (Option<visualization::Definition>),
        set_visualization_data       ((NodeId,visualization::Data)),
        set_error_visualization_data ((NodeId,visualization::Data)),
        enable_visualization         (NodeId),

        /// Remove from visualization registry all non-default visualizations.
        reset_visualization_registry (),
        /// Reload visualization registry
        reload_visualization_registry(),
        /// Show visualisation previews on nodes without delay.
        enable_quick_visualization_preview(),
        /// Show visualisation previews on nodes with delay.
        disable_quick_visualization_preview(),
    }

    Output {

        // === Edge ===

        on_edge_add                            (EdgeId),
        on_edge_drop                           (EdgeId),
        on_edge_source_set                     ((EdgeId,EdgeEndpoint)),
        on_edge_source_set_with_target_not_set ((EdgeId,EdgeEndpoint)),
        on_edge_target_set_with_source_not_set ((EdgeId,EdgeEndpoint)),
        on_edge_target_set                     ((EdgeId,EdgeEndpoint)),
        on_edge_source_unset                   ((EdgeId,EdgeEndpoint)),
        on_edge_target_unset                   ((EdgeId,EdgeEndpoint)),

        /// Fires always when there is a new edge with source set but target not set. This could
        /// happen after the target was disconnected or the edge was created and its source was
        /// connected.
        on_edge_only_target_not_set (EdgeId),

        /// Fires always when there is a new edge with target set but source not set. This could
        /// happen after the source was disconnected or the edge was created and its target was
        /// connected.
        on_edge_only_source_not_set (EdgeId),

        on_edge_endpoint_unset      ((EdgeId,EdgeEndpoint)),
        on_edge_endpoint_set        ((EdgeId,EdgeEndpoint)),
        on_edge_endpoints_set       (EdgeId),
        on_some_edges_targets_unset (),
        on_some_edges_sources_unset (),
        on_all_edges_targets_set    (),
        on_all_edges_sources_set    (),
        on_all_edges_endpoints_set  (),
        some_edge_targets_unset     (bool),
        some_edge_sources_unset     (bool),
        some_edge_endpoints_unset   (bool),

        hover_node_input            (Option<EdgeEndpoint>),
        hover_node_output           (Option<EdgeEndpoint>),


        // === Other ===
        // FIXME: To be refactored

        node_added                (NodeId),
        node_removed              (NodeId),
        nodes_collapsed           ((Vec<NodeId>,NodeId)),
        node_hovered              (Option<Switch<NodeId>>),
        node_selected             (NodeId),
        node_deselected           (NodeId),
        node_position_set         ((NodeId,Vector2)),
        node_position_set_batched ((NodeId,Vector2)),
        node_expression_set       ((NodeId,String)),
        node_entered              (NodeId),
        node_exited               (),
        node_editing_started      (NodeId),
        node_editing_finished     (NodeId),
        node_action_freeze        ((NodeId,bool)),
        node_action_skip          ((NodeId,bool)),
        node_edit_mode            (bool),
        nodes_labels_visible      (bool),


        visualization_enabled                   (NodeId,visualization::Metadata),
        visualization_disabled                  (NodeId),
        visualization_fullscreen                (Option<NodeId>),
        is_fs_visualization_displayed           (bool),
        visualization_preprocessor_changed      ((NodeId,PreprocessorConfiguration)),
        visualization_registry_reload_requested (),

        on_visualization_select     (Switch<NodeId>),
        some_visualisation_selected (bool),

        node_being_edited (Option<NodeId>),
        node_editing (bool),

        view_mode (view::Mode),

        navigator_active (bool),
        file_dropped     (drop::File,Vector2<f32>)
    }
}


impl application::command::FrpNetworkProvider for GraphEditor {
    fn network(&self) -> &frp::Network {
        &self.model.network
    }
}



// ============
// === Node ===
// ============

#[derive(Clone,CloneRef,Debug,Shrinkwrap)]
pub struct Node {
    #[shrinkwrap(main_field)]
    pub view      : component::Node,
    pub in_edges  : SharedHashSet<EdgeId>,
    pub out_edges : SharedHashSet<EdgeId>,
}

#[derive(Clone,CloneRef,Copy,Debug,Default,Eq,From,Hash,Into,PartialEq,Ord,PartialOrd)]
pub struct NodeId(pub Id);

impl Node {
    pub fn new(view:component::Node) -> Self {
        let in_edges  = default();
        let out_edges = default();
        Self {view,in_edges,out_edges}
    }

    pub fn id(&self) -> NodeId {
        self.view.id().into()
    }

    /// Return all edges connected to this node. Ingoing and outgoing both.
    pub fn all_edges(self) -> Vec<EdgeId> {
        self.in_edges.keys().extended(self.out_edges.keys())
    }

}

impl display::Object for Node {
    fn display_object(&self) -> &display::object::Instance {
        &self.view.display_object()
    }
}

impl Display for NodeId {
    fn fmt(&self, f:&mut fmt::Formatter<'_>) -> fmt::Result {
        Display::fmt(&self.0,f)
    }
}



// ============
// === Edge ===
// ============

#[derive(Clone,CloneRef,Debug,Shrinkwrap)]
pub struct Edge {
    #[shrinkwrap(main_field)]
    pub view : component::Edge,
    source   : Rc<RefCell<Option<EdgeEndpoint>>>,
    target   : Rc<RefCell<Option<EdgeEndpoint>>>,
}

#[derive(Clone,CloneRef,Copy,Debug,Default,Eq,From,Hash,Into,PartialEq)]
pub struct EdgeId(pub Id);

impl Edge {
    pub fn new(view:component::Edge) -> Self {
        let source = default();
        let target = default();
        Self {view,source,target}
    }

    pub fn id(&self) -> EdgeId {
        self.view.id().into()
    }

    pub fn target(&self) -> Option<EdgeEndpoint> {
        self.target.borrow().as_ref().map(|t| t.clone_ref())
    }

    pub fn source(&self) -> Option<EdgeEndpoint> {
        self.source.borrow().as_ref().map(|t| t.clone_ref())
    }

    pub fn has_source(&self) -> bool {
        self.source.borrow().is_some()
    }

    pub fn has_target(&self) -> bool {
        self.target.borrow().is_some()
    }

    pub fn set_source(&self, source:EdgeEndpoint) {
        *self.source.borrow_mut() = Some(source)
    }

    pub fn set_target(&self, target:EdgeEndpoint) {
        *self.target.borrow_mut() = Some(target)
    }

    pub fn take_source(&self) -> Option<EdgeEndpoint> {
        mem::take(&mut *self.source.borrow_mut())
    }

    pub fn take_target(&self) -> Option<EdgeEndpoint> {
        mem::take(&mut *self.target.borrow_mut())
    }

}

impl display::Object for Edge {
    fn display_object(&self) -> &display::object::Instance {
        &self.view.display_object()
    }
}

impl Display for EdgeId {
    fn fmt(&self, f:&mut fmt::Formatter<'_>) -> fmt::Result {
        Display::fmt(&self.0,f)
    }
}



// ============
// === Type ===
// ============

/// Typename information that may be associated with the given Port.
///
/// `None` means that type for the port is unknown.
#[derive(Clone,Debug,Default,Eq,Hash,PartialEq)]
pub struct Type(pub ImString);

impl Deref for Type {
    type Target = ImString;
    fn deref(&self) -> &Self::Target {
        &self.0
    }
}

impl Type {
    /// Check whether this is any type, the most generic type in Enso. The empty string is
    /// considered to be an empty type as well.
    pub fn is_any(&self) -> bool {
        self.as_str() == "Any" || self.is_empty()
    }

    /// If the type consists of a single identifier then we remove all module qualifiers:
    /// ```
    /// use ide_view_graph_editor::*;
    ///
    /// let input       = Type::from("Foo.Bar.Baz.Vector".to_string());
    /// let expectation = Type::from("Vector".to_string());
    /// assert_eq!(input.abbreviate(), expectation);
    /// ```
    ///
    /// If the type contains multiple identifiers then we just abbreviate the first one:
    /// ```
    /// use ide_view_graph_editor::*;
    ///
    /// let input       = Type::from("Foo.Bar.Baz.Vector Math.Number".to_string());
    /// let expectation = Type::from("Vector Math.Number".to_string());
    /// assert_eq!(input.abbreviate(), expectation);
    /// ```
    pub fn abbreviate(&self) -> Type {
        if let Some(up_to_whitespace) = self.split_whitespace().next() {
            if let Some(last_dot_index) = up_to_whitespace.rfind('.') {
                Type::from(self[last_dot_index+1..].to_string())
            } else {  // `self` contains no dot. We do not need to abbreaviate it.
                self.clone()
            }
        } else {  // `self` was empty.
            Type::from("".to_string())
        }
    }
}

impl From<String> for Type {
    fn from(s:String) -> Self {
        Type(s.into())
    }
}

impl Display for Type {
    fn fmt(&self, f:&mut fmt::Formatter<'_>) -> fmt::Result {
        write!(f,"{}",self.0)
    }
}



// =============================
// === OptionalMethodPointer ===
// =============================

/// Information about target definition for node entering.
// TODO [mwu]
//  As currently there is no good place to wrap Rc into a newtype that can be easily depended on
//  both by `ide-view` and `ide` crates, we put this as-is. Refactoring should be considered in the
//  future, once code organization and emerging patterns are more clear.
#[derive(Clone,Debug,Shrinkwrap,PartialEq,Eq)]
pub struct MethodPointer(pub Rc<enso_protocol::language_server::MethodPointer>);

impl From<enso_protocol::language_server::MethodPointer> for MethodPointer {
    fn from(method_pointer:enso_protocol::language_server::MethodPointer) -> Self {
        Self(Rc::new(method_pointer))
    }
}



// =================
// === LocalCall ===
// =================

/// A specific function call occurring within another function's definition body.
/// It's closely related to the `LocalCall` type defined in `Language Server` types, but uses the
/// new type `MethodPointer` defined in `GraphEditor`.
#[derive(Clone,Debug,Eq,PartialEq)]
pub struct LocalCall {
    /// An expression being a call to a method.
    pub call : enso_protocol::language_server::ExpressionId,
    /// A pointer to the called method.
    pub definition : MethodPointer,
}



// ==================
// === EdgeEndpoint ===
// ==================

#[derive(Clone,CloneRef,Debug,Default)]
pub struct EdgeEndpoint {
    pub node_id : NodeId,
    pub port    : span_tree::Crumbs,
}

impl EdgeEndpoint {
    pub fn new(node_id:impl Into<NodeId>, port:span_tree::Crumbs) -> Self {
        let node_id = node_id.into();
        Self {node_id,port}
    }

    pub fn is_connected_to(&self, node_id:NodeId) -> bool {
        self.node_id == node_id
    }
}



// ============
// === Grid ===
// ============

/// Defines a snapping grid for nodes. The grid implementation is currently very simple. For each
/// node, the grid records its position and allows querying for positions close to the recorded
/// ones.
#[derive(Debug,Clone,Default)]
pub struct Grid {
    sorted_xs : Vec<f32>,
    sorted_ys : Vec<f32>,
}

impl Grid {
    /// Query the grid for a close position to the provided using the provided threshold distance.
    pub fn close_to(&self, position:Vector2<f32>, threshold:f32) -> Vector2<Option<f32>> {
        let x = Self::axis_close_to(&self.sorted_xs,position.x,threshold);
        let y = Self::axis_close_to(&self.sorted_ys,position.y,threshold);
        Vector2(x,y)
    }

    fn axis_close_to(axis:&[f32], pos:f32, threshold:f32) -> Option<f32> {
        match axis.binary_search_by(|t| t.partial_cmp(&pos).unwrap()) {
            Ok (ix) => Some(axis[ix]),
            Err(ix) => {
                let max         = axis.len();
                let left_pos    = if ix == 0   { None } else { Some(axis[ix-1]) };
                let right_pos   = if ix == max { None } else { Some(axis[ix]) };
                let left_dist   = left_pos   . map(|t| (pos - t).abs());
                let right_dist  = right_pos  . map(|t| (pos - t).abs());
                let left_check  = left_dist  . map(|t| t < threshold).unwrap_or_default();
                let right_check = right_dist . map(|t| t < threshold).unwrap_or_default();
                match (left_check,right_check) {
                    ( false , false ) => None,
                    ( true  , false ) => left_pos,
                    ( false , true  ) => right_pos,
                    ( true  , true  ) => {
                        let left_dist  = left_dist.unwrap_or_default();
                        let right_dist = right_dist.unwrap_or_default();
                        if left_dist < right_dist { left_pos } else { right_pos }
                    }
                }
            }
        }
    }
}



// =============
// === Nodes ===
// =============

#[derive(Debug,Clone,CloneRef)]
pub struct Nodes {
    pub logger   : Logger,
    pub all      : SharedHashMap<NodeId,Node>,
    pub selected : SharedVec<NodeId>,
    pub grid     : Rc<RefCell<Grid>>,
}

impl Deref for Nodes {
    type Target = SharedHashMap<NodeId,Node>;
    fn deref(&self) -> &Self::Target {
        &self.all
    }
}

impl Nodes {
    pub fn new(logger:impl AnyLogger) -> Self {
        let logger   = Logger::sub(logger,"nodes");
        let all      = default();
        let selected = default();
        let grid     = default();
        Self {logger,all,selected,grid}
    }

    pub fn insert(&self, node_id:NodeId, node:Node) {
        self.all.insert(node_id,node);
        self.recompute_grid(default());
    }

    fn recompute_grid(&self, blacklist:HashSet<NodeId>) {
        let mut sorted_xs = Vec::new();
        let mut sorted_ys = Vec::new();
        for (id,node) in &*self.all.raw.borrow() {
            if !blacklist.contains(id) {
                let position = node.position();
                sorted_xs.push(position.x);
                sorted_ys.push(position.y);
            }
        }
        sorted_xs.sort_unstable_by(|a,b|a.partial_cmp(b).unwrap());
        sorted_ys.sort_unstable_by(|a,b|a.partial_cmp(b).unwrap());
        *self.grid.borrow_mut() = Grid {sorted_xs,sorted_ys};
    }

    pub fn check_grid_magnet(&self, position:Vector2<f32>) -> Vector2<Option<f32>> {
        self.grid.borrow().close_to(position,SNAP_DISTANCE_THRESHOLD)
    }

    pub fn set_quick_preview(&self, quick:bool) {
        self.all.raw.borrow().values().for_each(|node|{
            node.view.frp.quick_preview_vis.emit(quick)
        })
    }

    pub fn show_quick_actions(&self, quick:bool) {
        self.all.raw.borrow().values().for_each(|node|{
            node.view.frp.show_quick_action_bar_on_hover.emit(quick)
        })
    }


}


// === Node Selection ===

impl Nodes {
    /// Mark node as selected and send FRP event to node about its selection status.
    fn select(&self, node_id:impl Into<NodeId>) {
        let node_id = node_id.into();
        if let Some(node) = self.get_cloned_ref(&node_id) {
            self.selected.push(node_id);
            node.frp.select.emit(());
        }
    }

    /// Mark node as deselected and send FRP event to node about its selection status.
    fn deselect(&self, node_id:impl Into<NodeId>) {
        let node_id = node_id.into();
        if let Some(node) = self.get_cloned_ref(&node_id) {
            self.selected.remove_item(&node_id);
            node.frp.deselect.emit(());
        }
    }

    /// Return all nodes marked as selected.
    pub fn all_selected(&self) -> Vec<NodeId> {
        self.selected.items()
    }

    /// Return the node that was marked as selected last.
    pub fn last_selected(&self) -> Option<NodeId> {
        self.selected.last_cloned()
    }

    /// Return whether the given node is marked as selected.
    pub fn is_selected(&self, node:NodeId) -> bool {
        self.selected.contains(&node)
    }

    /// Call `deselect` for all nodes marked as selected.
    pub fn deselect_all(&self) {
        let selected = self.selected.raw.as_ref().clone();
        selected.into_inner().into_iter().for_each(|node_id| self.deselect(node_id))
    }
}



// =============
// === Edges ===
// =============

#[derive(Debug,Clone,CloneRef)]
pub struct Edges {
    pub logger          : Logger,
    pub all             : SharedHashMap<EdgeId,Edge>,
    pub detached_source : SharedHashSet<EdgeId>,
    pub detached_target : SharedHashSet<EdgeId>,
}

impl Deref for Edges {
    type Target = SharedHashMap<EdgeId,Edge>;
    fn deref(&self) -> &Self::Target {
        &self.all
    }
}

impl Edges {
    pub fn new(logger:impl AnyLogger) -> Self {
        let logger          = Logger::sub(logger,"edges");
        let all             = default();
        let detached_source = default();
        let detached_target = default();
        Self {logger,all,detached_source,detached_target}
    }

    pub fn insert(&self, edge:Edge) {
        self.all.insert(edge.id(),edge);
    }

    pub fn detached_edges_iter(&self) -> impl Iterator<Item=EdgeId> {
        let detached_target      = self.detached_target.raw.borrow();
        let detached_source      = self.detached_source.raw.borrow();
        let mut detached         = detached_target.iter().copied().collect_vec();
        let detached_source_iter = detached_source.iter().copied();
        detached.extend(detached_source_iter);
        detached.into_iter()
    }
}



#[derive(Debug,Clone,CloneRef,Default)]
struct Visualisations {
    /// This keeps track of the currently selected visualisation. There should only ever be one
    /// visualisations selected, however due to the way that the selection is determined, it can
    /// happen that while the FRP is resolved, temporarily, we have multiple visualisation in this
    /// set. This happens because the selection status is determined bottom up from each
    /// visualisation and the reported via FRP to the graph editor. That means if the status
    /// we might see the new selection status for a visualisation getting set before we see the
    /// previously selected visualisation report its deselection. If we ever have more than one
    /// visualisation in this set after the status updates have been resolved, that is a bug.
    selected : SharedHashSet<NodeId>,
}



#[derive(Debug,CloneRef,Derivative)]
#[derivative(Clone(bound=""))]
pub struct TouchNetwork<T:frp::Data> {
    pub down     : frp::Source<T>,
    pub up       : frp::Stream<T>,
    pub is_down  : frp::Stream<bool>,
    pub selected : frp::Stream<T>
}

impl<T:frp::Data> TouchNetwork<T> {
    pub fn new(network:&frp::Network, mouse:&frp::io::Mouse) -> Self {
        frp::extend! { network
            down          <- source::<T> ();
            is_down       <- bool(&mouse.up_primary,&down);
            was_down      <- is_down.previous();
            mouse_up      <- mouse.up_primary.gate(&was_down);
            pos_on_down   <- mouse.position.sample(&down);
            pos_on_up     <- mouse.position.sample(&mouse_up);
            should_select <- pos_on_up.map3(&pos_on_down,&mouse.distance,Self::check);
            up            <- down.sample(&mouse_up);
            selected      <- up.gate(&should_select);
        }
        Self {down,up,is_down,selected}
    }

    #[allow(clippy::trivially_copy_pass_by_ref)]
    fn check(end:&Vector2, start:&Vector2, diff:&f32) -> bool {
        (end-start).norm() <= diff * 2.0
    }
}

#[derive(Debug,Clone,CloneRef)]
pub struct TouchState {
    pub nodes      : TouchNetwork::<NodeId>,
    pub background : TouchNetwork::<()>,
}

impl TouchState {
    pub fn new(network:&frp::Network, mouse:&frp::io::Mouse) -> Self {
        let nodes      = TouchNetwork::<NodeId>::new(&network,mouse);
        let background = TouchNetwork::<()>::new(&network,mouse);
        Self {nodes,background}
    }
}



pub fn is_sub_crumb_of(src:&[span_tree::Crumb], tgt:&[span_tree::Crumb]) -> bool {
    if src.len() < tgt.len() { return false }
    for (s,t) in src.iter().zip(tgt.iter()) {
        if s != t { return false }
    }
    true
}

pub fn crumbs_overlap(src:&[span_tree::Crumb], tgt:&[span_tree::Crumb]) -> bool {
    is_sub_crumb_of(src,tgt) || is_sub_crumb_of(tgt,src)
}




// ===================================
// === GraphEditorModelWithNetwork ===
// ===================================

#[derive(Debug,Clone,CloneRef)]
pub struct GraphEditorModelWithNetwork {
    pub model   : GraphEditorModel,
    pub network : frp::Network,
}

impl Deref for GraphEditorModelWithNetwork {
    type Target = GraphEditorModel;
    fn deref(&self) -> &Self::Target {
        &self.model
    }
}

/// Context data required to create a new node.
#[derive(Debug)]
struct NodeCreationContext<'a> {
    pointer_style  : &'a frp::Source<cursor::Style>,
    tooltip_update : &'a frp::Source<tooltip::Style>,
    output_press   : &'a frp::Source<EdgeEndpoint>,
    input_press    : &'a frp::Source<EdgeEndpoint>,
    output         : &'a FrpEndpoints,
}

impl GraphEditorModelWithNetwork {
    pub fn new(app:&Application, cursor:cursor::Cursor, frp:&Frp) -> Self {
        let network = frp.network.clone_ref(); // FIXME make weak
        let model   = GraphEditorModel::new(app,cursor,&frp);
        Self {model,network}
    }

    fn new_node(&self, ctx:&NodeCreationContext) -> NodeId {
        let view    = component::Node::new(&self.app,self.vis_registry.clone_ref());
        let node    = Node::new(view);
        let node_id = node.id();
        self.add_child(&node);

        let touch      = &self.touch_state;
        let model      = &self.model;

        let NodeCreationContext {pointer_style,tooltip_update,output_press,input_press,output} = ctx;

        frp::new_bridge_network! { [self.network, node.frp.network] graph_node_bridge
            eval_ node.frp.background_press(touch.nodes.down.emit(node_id));

            hovered <- node.output.hover.map (move |t| Some(Switch::new(node_id,*t)));
            output.source.node_hovered <+ hovered;

            node.set_output_expression_visibility <+ self.frp.nodes_labels_visible;

            eval node.frp.tooltip ((tooltip) tooltip_update.emit(tooltip));
            eval node.model.input.frp.pointer_style ((style) pointer_style.emit(style));
            eval node.model.output.frp.on_port_press ([output_press](crumbs){
                let target = EdgeEndpoint::new(node_id,crumbs.clone());
                output_press.emit(target);
            });

            eval node.model.input.frp.on_port_press ([input_press](crumbs)
                let target = EdgeEndpoint::new(node_id,crumbs.clone());
                input_press.emit(target);
            );

            eval node.model.input.frp.on_port_hover ([model](t) {
                let crumbs = t.on();
                let target = crumbs.map(|c| EdgeEndpoint::new(node_id,c.clone()));
                model.frp.source.hover_node_input.emit(target);
            });

            eval node.model.output.frp.on_port_hover ([model](hover) {
               let output = hover.on().map(|crumbs| EdgeEndpoint::new(node_id,crumbs.clone()));
               model.frp.source.hover_node_output.emit(output);
            });

            let neutral_color = model.styles_frp.get_color(theme::code::types::any::selection);

            _eval <- all_with(&node.model.input.frp.on_port_type_change,&neutral_color,
                f!(((crumbs,_),neutral_color)
                    model.with_input_edge_id(node_id,crumbs,|id|
                        model.refresh_edge_color(id,neutral_color.into())
                    )
                ));

            _eval <- all_with(&node.model.input.frp.on_port_type_change,&neutral_color,
                f!(((crumbs,_),neutral_color)
                    model.with_output_edge_id(node_id,crumbs,|id|
                        model.refresh_edge_color(id,neutral_color.into())
                    )
                ));

            eval node.frp.expression((t) output.source.node_expression_set.emit((node_id,t.into())));


            // === Actions ===

            eval node.view.frp.freeze ((is_frozen) {
                output.source.node_action_freeze.emit((node_id,*is_frozen));
            });

            let set_node_disabled = &node.frp.set_disabled;
            eval node.view.frp.skip ([set_node_disabled,output](is_skipped) {
                output.source.node_action_skip.emit((node_id,*is_skipped));
                set_node_disabled.emit(is_skipped);
            });


            // === Visualizations ===

            let vis_changed =  node.model.visualization.frp.visualisation.clone_ref();
            vis_enabled     <- node.visualization_enabled.gate(&node.visualization_enabled);
            vis_disabled    <- node.visualization_enabled.gate_not(&node.visualization_enabled);

            let vis_is_selected = node.model.visualization.frp.is_selected.clone_ref();

            selected    <- vis_is_selected.on_true();
            deselected  <- vis_is_selected.on_false();
            output.source.visualization_preprocessor_changed <+
                node.model.visualization.frp.preprocessor.map(move |preprocessor|
                    (node_id,preprocessor.clone()));
            output.source.on_visualization_select <+ selected.constant(Switch::On(node_id));
            output.source.on_visualization_select <+ deselected.constant(Switch::Off(node_id));

            metadata  <- any(...);
            metadata <+ node.model.visualization.frp.preprocessor.map(move |preprocessor| {
                let preprocessor = preprocessor.clone();
                visualization::Metadata{preprocessor}
            });
            // Ensure the graph editor knows about internal changes to the visualisation. If the
            // visualisation changes that should indicate that the old one has been disabled and a
            // new one has been enabled.
            // TODO: Create a better API for updating the controller about visualisation changes
            // (see #896)
            output.source.visualization_disabled <+ vis_changed.constant(node_id);
            output.source.visualization_enabled  <+
                vis_changed.map2(&metadata,move |_,metadata| (node_id,metadata.clone()));

            output.source.visualization_enabled <+
                vis_enabled.map2(&metadata,move |_,metadata| (node_id,metadata.clone()));
            output.source.visualization_disabled <+ vis_disabled.constant(node_id);


            // === View Mode ===

            node.set_view_mode <+ self.model.frp.view_mode;


            // === Profiling ===

            let profiling_min_duration              = &self.model.profiling_statuses.min_duration;
            node.set_profiling_min_global_duration <+ self.model.profiling_statuses.min_duration;
            node.set_profiling_min_global_duration(profiling_min_duration.value());
            let profiling_max_duration              = &self.model.profiling_statuses.max_duration;
            node.set_profiling_max_global_duration <+ self.model.profiling_statuses.max_duration;
            node.set_profiling_max_global_duration(profiling_max_duration.value());
        }

        node.set_view_mode(self.model.frp.view_mode.value());
        let initial_metadata = visualization::Metadata {
            preprocessor : node.model.visualization.frp.preprocessor.value()
        };
        metadata.emit(initial_metadata);
        self.nodes.insert(node_id,node);
        node_id
    }

    fn is_node_connected_at_input(&self, node_id:NodeId, crumbs:&span_tree::Crumbs) -> bool {
        if let Some(node) = self.nodes.get_cloned(&node_id) {
            for in_edge_id in node.in_edges.raw.borrow().iter() {
                if let Some(edge) = self.edges.get_cloned(in_edge_id) {
                    if let Some(target) = edge.target() {
                        if target.node_id == node_id && target.port == crumbs {
                            return true
                        }
                    }
                }
            }
        }
        false
    }

    pub fn get_node_position(&self, node_id:NodeId) -> Option<Vector3<f32>> {
        self.nodes.get_cloned_ref(&node_id).map(|node| node.position())
    }

    fn create_edge
    ( &self
    , edge_click : &frp::Source<EdgeId>
    , edge_over  : &frp::Source<EdgeId>
    , edge_out   : &frp::Source<EdgeId>
    ) -> EdgeId {
        let edge    = Edge::new(component::Edge::new(&self.app));
        let edge_id = edge.id();
        self.add_child(&edge);
        self.edges.insert(edge.clone_ref());

        let network = &self.network;

        frp::extend! { network
            eval_ edge.view.frp.shape_events.mouse_down ( edge_click.emit(edge_id));
            eval_ edge.view.frp.shape_events.mouse_over ( edge_over.emit(edge_id));
            eval_ edge.view.frp.shape_events.mouse_out ( edge_out.emit(edge_id));
        }

        edge_id
    }

    fn new_edge_from_output
    ( &self
    , edge_click:&frp::Source<EdgeId>
    , edge_over:&frp::Source<EdgeId>
    , edge_out:&frp::Source<EdgeId>
    ) -> EdgeId {
        let edge_id        = self.create_edge(edge_click,edge_over,edge_out);
        let first_detached = self.edges.detached_target.is_empty();
        self.edges.detached_target.insert(edge_id);
        if first_detached {
            self.frp.source.on_some_edges_targets_unset.emit(());
        }
        edge_id
    }

    fn new_edge_from_input
    ( &self
    , edge_click : &frp::Source<EdgeId>
    , edge_over  : &frp::Source<EdgeId>
    , edge_out   : &frp::Source<EdgeId>
    ) -> EdgeId {
        let edge_id        = self.create_edge(edge_click,edge_over,edge_out);
        let first_detached = self.edges.detached_source.is_empty();
        self.edges.detached_source.insert(edge_id);
        if first_detached {
            self.frp.source.on_some_edges_sources_unset.emit(());
        }
        edge_id
    }

}



// ========================
// === GraphEditorModel ===
// ========================

#[derive(Debug,Clone,CloneRef)]
pub struct GraphEditorModel {
    pub logger         : Logger,
    pub display_object : display::object::Instance,
    pub app            : Application,
    pub breadcrumbs    : component::Breadcrumbs,
    pub cursor         : cursor::Cursor,
    pub nodes          : Nodes,
    pub edges          : Edges,
    pub vis_registry   : visualization::Registry,
    pub drop_manager   : drop::Manager,
    // FIXME[MM]: The tooltip should live next to the cursor in `Application`. This does not
    //  currently work, however, because the `Application` lives in enso-core, and the tooltip
    //  requires enso-text, which in turn depends on enso-core, creating a cyclic dependency.
    tooltip              : Tooltip,
    touch_state          : TouchState,
    visualisations       : Visualisations,
    frp                  : FrpEndpoints,
    navigator            : Navigator,
    profiling_statuses   : profiling::Statuses,
    profiling_button     : component::profiling::Button,
    styles_frp           : StyleWatchFrp,
    selection_controller : selection::Controller,

}


// === Public ===

impl GraphEditorModel {
    pub fn new
    ( app    : &Application
    , cursor : cursor::Cursor
    , frp    : &Frp
    ) -> Self {
        let network            = &frp.network;
        let scene              = app.display.scene();
        let logger             = Logger::new("GraphEditor");
        let display_object     = display::object::Instance::new(&logger);
        let nodes              = Nodes::new(&logger);
        let edges              = Edges::new(&logger);
        let vis_registry       = visualization::Registry::with_default_visualizations();
        let visualisations     = default();
        let touch_state        = TouchState::new(network,&scene.mouse.frp);
        let breadcrumbs        = component::Breadcrumbs::new(app.clone_ref());
        let app                = app.clone_ref();
        let frp                = frp.output.clone_ref();
        let navigator          = Navigator::new(&scene,&scene.camera());
        let tooltip            = Tooltip::new(&app);
        let profiling_statuses = profiling::Statuses::new();
        let profiling_button   = component::profiling::Button::new(&app);
        let drop_manager       = drop::Manager::new(&scene.dom.root);
        let styles_frp         = StyleWatchFrp::new(&scene.style_sheet);
        let selection_controller = selection::Controller::new(&frp,&app.cursor
            ,&scene.mouse.frp,&touch_state,&nodes);

        Self {
<<<<<<< HEAD
            logger,display_object,app,breadcrumbs,cursor,nodes,edges,vis_registry,drop_manager,
            tooltip,touch_state,visualisations,frp,navigator,profiling_statuses,profiling_button,
            styles_frp
=======
            logger,display_object,app,breadcrumbs,cursor,nodes,edges,vis_registry,tooltip,
            touch_state,visualisations,frp,navigator,profiling_statuses,profiling_button,styles_frp,
            selection_controller,
>>>>>>> db311345
        }.init()
    }

    fn init(self) -> Self {
        self.add_child(&self.breadcrumbs);
        let x_offset = MACOS_TRAFFIC_LIGHTS_SIDE_OFFSET;
        let y_offset = MACOS_TRAFFIC_LIGHTS_VERTICAL_CENTER + component::breadcrumbs::HEIGHT / 2.0;
        self.breadcrumbs.set_position_x(x_offset);
        self.breadcrumbs.set_position_y(y_offset);
        self.breadcrumbs.gap_width(traffic_lights_gap_width());
        self.scene().add_child(&self.tooltip);
        self.add_child(&self.profiling_button);
        self
    }

    pub fn all_nodes(&self) -> Vec<NodeId> {
        self.nodes.all.keys()
    }

    fn scene(&self) -> &Scene {
        self.app.display.scene()
    }
}


// === Remove ===

impl GraphEditorModel {
    fn remove_edge<E:Into<EdgeId>>(&self, edge_id:E) {
        let edge_id = edge_id.into();
        if let Some(edge) = self.edges.remove(&edge_id) {
            if let Some(source) = edge.take_source() {
                if let Some(source_node) = self.nodes.get_cloned_ref(&source.node_id) {
                    source_node.out_edges.remove(&edge_id);
                }
            }

            if let Some(target) = edge.take_target() {
                self.set_input_connected(&target,None,false); // FIXME None
                if let Some(target_node) = self.nodes.get_cloned_ref(&target.node_id) {
                    target_node.in_edges.remove(&edge_id);
                }
            }
        }
    }

    fn set_input_connected(&self, target:&EdgeEndpoint, tp:Option<Type>, status:bool) {
        if let Some(node) = self.nodes.get_cloned(&target.node_id) {
            node.view.set_input_connected(&target.port,tp,status);
        }
    }

    fn set_edge_target_connection_status(&self, edge_id:EdgeId, status:bool) {
        self.with_edge_target(edge_id,|tgt| self.set_endpoint_connection_status(edge_id,&tgt,status));
    }

    fn set_endpoint_connection_status(&self, edge_id:EdgeId, target:&EdgeEndpoint, status:bool) {
        let tp = self.edge_source_type(edge_id);
        self.set_input_connected(target,tp,status);
    }

    fn enable_visualization(&self, node_id:impl Into<NodeId>) {
        let node_id = node_id.into();
        if let Some(node) = self.nodes.get_cloned_ref(&node_id) {
            node.enable_visualization();
        }
    }

    fn disable_visualization(&self, node_id:impl Into<NodeId>) {
        let node_id = node_id.into();
        if let Some(node) = self.nodes.get_cloned_ref(&node_id) {
            node.disable_visualization();
        }
    }

    fn enable_visualization_fullscreen(&self, node_id:impl Into<NodeId>) {
        let node_id = node_id.into();
        if let Some(node) = self.nodes.get_cloned_ref(&node_id) {
            node.model.visualization.frp.enable_fullscreen.emit(());
        }
    }

    fn disable_visualization_fullscreen(&self, node_id:impl Into<NodeId>) {
        let node_id = node_id.into();
        if let Some(node) = self.nodes.get_cloned_ref(&node_id) {
            node.model.visualization.frp.disable_fullscreen.emit(());
        }
    }

    /// Warning! This function does not remove connected edges. It needs to be handled by the
    /// implementation.
    fn remove_node(&self, node_id:impl Into<NodeId>) {
        let node_id = node_id.into();
        self.nodes.remove(&node_id);
        self.nodes.selected.remove_item(&node_id);
        self.frp.source.on_visualization_select.emit(Switch::Off(node_id));
    }

    fn node_in_edges(&self, node_id:impl Into<NodeId>) -> Vec<EdgeId> {
        let node_id = node_id.into();
        self.nodes.get_cloned_ref(&node_id).map(|node| {
            node.in_edges.keys()
        }).unwrap_or_default()
    }

    fn node_out_edges(&self, node_id:impl Into<NodeId>) -> Vec<EdgeId> {
        let node_id = node_id.into();
        self.nodes.get_cloned_ref(&node_id).map(|node| {
            node.out_edges.keys()
        }).unwrap_or_default()
    }

    fn node_in_and_out_edges(&self, node_id:impl Into<NodeId>) -> Vec<EdgeId> {
        let node_id = node_id.into();
        let mut edges = self.node_in_edges(node_id);
        edges.extend(&self.node_out_edges(node_id));
        edges
    }

    fn set_node_expression(&self, node_id:impl Into<NodeId>, expr:impl Into<node::Expression>) {
        let node_id = node_id.into();
        let expr    = expr.into();
        if let Some(node) = self.nodes.get_cloned_ref(&node_id) {
            node.frp.set_expression.emit(expr);
        }
        for edge_id in self.node_out_edges(node_id) {
            self.refresh_edge_source_size(edge_id);
        }
    }

    fn is_connection(&self, edge_id:impl Into<EdgeId>) -> bool {
        let edge_id = edge_id.into();
        match self.edges.get_cloned_ref(&edge_id) {
            None    => false,
            Some(e) => e.has_source() && e.has_target()
        }
    }
}


// === Connect ===

impl GraphEditorModel {
    fn set_edge_source(&self, edge_id:EdgeId, target:impl Into<EdgeEndpoint>) {
        let target = target.into();
        if let Some(edge) = self.edges.get_cloned_ref(&edge_id) {
            if let Some(node) = self.nodes.get_cloned_ref(&target.node_id) {
                node.out_edges.insert(edge_id);
                edge.set_source(target);
                edge.view.frp.source_attached.emit(true);
                // FIXME: both lines require edge to refresh. Let's make it more efficient.
                self.refresh_edge_position(edge_id);
                self.refresh_edge_source_size(edge_id);
            }

        }
    }

    fn remove_edge_source(&self, edge_id:EdgeId) {
        if let Some(edge) = self.edges.get_cloned_ref(&edge_id) {
            if let Some(source) = edge.take_source() {
                if let Some(node) = self.nodes.get_cloned_ref(&source.node_id) {
                    node.out_edges.remove(&edge_id);
                    edge.view.frp.source_attached.emit(false);
                    let first_detached = self.edges.detached_source.is_empty();
                    self.edges.detached_source.insert(edge_id);
                    // FIXME: both lines require edge to refresh. Let's make it more efficient.
                    self.refresh_edge_position(edge_id);
                    self.refresh_edge_source_size(edge_id);
                    if first_detached {
                        self.frp.source.on_some_edges_sources_unset.emit(());
                    }
                }
            }
        }
    }

    fn set_edge_target(&self, edge_id:EdgeId, target:impl Into<EdgeEndpoint>) {
        let target = target.into();
        if let Some(edge) = self.edges.get_cloned_ref(&edge_id) {
            if let Some(node) = self.nodes.get_cloned_ref(&target.node_id) {
                node.in_edges.insert(edge_id);
                edge.set_target(target);

                self.edges.detached_target.remove(&edge_id);
                let all_attached = self.edges.detached_target.is_empty();
                if all_attached {
                    self.frp.source.on_all_edges_targets_set.emit(());
                }

                edge.view.frp.target_attached.emit(true);
                edge.view.frp.redraw.emit(());
                self.refresh_edge_position(edge_id);
            };
        }
    }

    fn remove_edge_target(&self, edge_id:EdgeId) {
        if let Some(edge) = self.edges.get_cloned_ref(&edge_id) {
            if let Some(target) = edge.take_target() {
                if let Some(node) = self.nodes.get_cloned_ref(&target.node_id) {
                    node.in_edges.remove(&edge_id);
                    let first_detached = self.edges.detached_target.is_empty();
                    self.edges.detached_target.insert(edge_id);
                    edge.view.frp.target_attached.emit(false);
                    self.refresh_edge_position(edge_id);
                    if first_detached {
                        self.frp.source.on_some_edges_targets_unset.emit(());
                    }
                };
            }
        }
    }

    fn take_edges_with_detached_targets(&self) -> HashSet<EdgeId> {
        let edges = self.edges.detached_target.mem_take();
        self.check_edge_attachment_status_and_emit_events();
        edges
    }

    fn take_edges_with_detached_sources(&self) -> HashSet<EdgeId> {
        let edges = self.edges.detached_source.mem_take();
        self.check_edge_attachment_status_and_emit_events();
        edges
    }

    fn edges_with_detached_targets(&self) -> HashSet<EdgeId> {
        self.edges.detached_target.raw.borrow().clone()
    }

    pub fn clear_all_detached_edges(&self) -> Vec<EdgeId>{
        let source_edges = self.edges.detached_source.mem_take();
        source_edges.iter().for_each(|edge| {self.edges.all.remove(edge);});
        let target_edges = self.edges.detached_target.mem_take();
        target_edges.iter().for_each(|edge| {self.edges.all.remove(edge);});
        self.check_edge_attachment_status_and_emit_events();
        source_edges.into_iter().chain(target_edges).collect()
    }

    fn check_edge_attachment_status_and_emit_events(&self) {
        let no_detached_sources = self.edges.detached_source.is_empty();
        let no_detached_targets = self.edges.detached_target.is_empty();
        if no_detached_targets {
            self.frp.source.on_all_edges_targets_set.emit(());
        }
        if no_detached_sources {
            self.frp.source.on_all_edges_sources_set.emit(());
        }
    }

    fn overlapping_edges(&self, target:&EdgeEndpoint) -> Vec<EdgeId> {
        let mut overlapping = vec![];
        if let Some(node) = self.nodes.get_cloned_ref(&target.node_id) {
            for edge_id in node.in_edges.raw.borrow().clone().into_iter() {
                if let Some(edge) = self.edges.get_cloned_ref(&edge_id) {
                    if let Some(edge_target) = edge.target() {
                        if crumbs_overlap(&edge_target.port,&target.port) {
                            overlapping.push(edge_id);
                        }
                    }
                }
            }
        }
        overlapping
    }

    fn set_edge_freeze<T:Into<EdgeId>>(&self, edge_id:T, is_frozen:bool) {
        let edge_id = edge_id.into();
        if let Some(edge) = self.edges.get_cloned_ref(&edge_id) {
            edge.view.frp.set_disabled.emit(is_frozen);
        }
    }
}


// === Position ===

impl GraphEditorModel {
    pub fn set_node_position(&self, node_id:impl Into<NodeId>, position:Vector2) {
        let node_id  = node_id.into();
        if let Some(node) = self.nodes.get_cloned_ref(&node_id) {
            node.mod_position(|t| {
                t.x = position.x;
                t.y = position.y;
            });
            for edge_id in self.node_in_and_out_edges(node_id) {
                self.refresh_edge_position(edge_id);
            }
        }
    }

    fn set_node_expression_usage_type(&self, node_id:impl Into<NodeId>, ast_id:ast::Id, maybe_type:Option<Type>) {
        let node_id  = node_id.into();
        if let Some(node) = self.nodes.get_cloned_ref(&node_id) {
            if node.view.model.output.whole_expr_id().contains(&ast_id) {
                // TODO[ao]: we must update root output port according to the whole expression type
                //     due to a bug in engine https://github.com/enso-org/enso/issues/1038.
                let crumbs = span_tree::Crumbs::default();
                node.view.model.output.set_expression_usage_type(crumbs,maybe_type.clone());
                let enso_type = maybe_type.as_ref().map(|tp| enso::Type::new(&tp.0));
                node.view.model.visualization.frp.set_vis_input_type(enso_type);
            }
            let crumbs = node.view.model.get_crumbs_by_id(ast_id);
            if let Some(crumbs) = crumbs {
                node.view.frp.set_expression_usage_type.emit((crumbs,maybe_type));
            }
        }
    }

    fn disable_grid_snapping_for(&self, node_ids:&[NodeId]) {
        self.nodes.recompute_grid(node_ids.iter().cloned().collect());
    }

    pub fn node_position(&self, node_id:impl Into<NodeId>) -> Vector2<f32> {
        let node_id = node_id.into();
        self.nodes.get_cloned_ref(&node_id).map(|node| node.position().xy()).unwrap_or_default()
    }

    pub fn node_pos_mod
    (&self, node_id:impl Into<NodeId>, pos_diff:Vector2) -> (NodeId,Vector2) {
        let node_id      = node_id.into();
        let new_position = if let Some(node) = self.nodes.get_cloned_ref(&node_id) {
            node.position().xy() + pos_diff
        } else {
            default()
        };
        (node_id,new_position)
    }

    pub fn refresh_edge_position(&self, edge_id:EdgeId) {
        self.refresh_edge_source_position(edge_id);
        self.refresh_edge_target_position(edge_id);
    }

    pub fn refresh_edge_source_size(&self, edge_id:EdgeId) {
        if let Some(edge) = self.edges.get_cloned_ref(&edge_id) {
            if let Some(edge_source) = edge.source() {
                if let Some(node) = self.nodes.get_cloned_ref(&edge_source.node_id) {
                    edge.view.frp.source_width.emit(node.model.width());
                    edge.view.frp.source_height.emit(node.model.height());
                    edge.view.frp.redraw.emit(());
                }
            }
        };
    }

    pub fn refresh_edge_color(&self, edge_id:EdgeId, neutral_color:color::Lcha) {
        if let Some(edge) = self.edges.get_cloned_ref(&edge_id) {
            let color = self.edge_color(edge_id, neutral_color);
            edge.view.frp.set_color.emit(color);
        };
    }

    fn refresh_all_edge_colors(&self, neutral_color:color::Lcha) {
        for edge_id in self.edges.keys() {
            self.refresh_edge_color(edge_id, neutral_color);
        }
    }

    pub fn refresh_edge_source_position(&self, edge_id:EdgeId) {
        if let Some(edge) = self.edges.get_cloned_ref(&edge_id) {
            if let Some(edge_source) = edge.source() {
                if let Some(node) = self.nodes.get_cloned_ref(&edge_source.node_id) {
                    edge.mod_position(|p| {
                        p.x = node.position().x + node.model.width()/2.0;
                        p.y = node.position().y;
                    });
                }
            }
        };
    }

    pub fn refresh_edge_target_position(&self, edge_id:EdgeId) {
        if let Some(edge) = self.edges.get_cloned_ref(&edge_id) {
            if let Some(edge_target) = edge.target() {
                if let Some(node) = self.nodes.get_cloned_ref(&edge_target.node_id) {
                    let offset = node.model.input.port_offset(&edge_target.port).unwrap_or_default();
                    let pos = node.position().xy() + offset;
                    edge.view.frp.target_position.emit(pos);
                    edge.view.frp.redraw.emit(());
                }
            }
        };
    }

    fn map_node<T>(&self, id:NodeId, f:impl FnOnce(Node)->T) -> Option<T> {
        self.nodes.get_cloned_ref(&id).map(f)
    }

    fn map_edge<T>(&self, id:EdgeId, f:impl FnOnce(Edge)->T) -> Option<T> {
        self.edges.get_cloned_ref(&id).map(f)
    }

    fn with_node<T>(&self, id:NodeId, f:impl FnOnce(Node)->T) -> Option<T> {
        let out = self.map_node(id,f);
        out.map_none(||warning!(&self.logger,"Trying to access nonexistent node '{id}'"))
    }

    fn with_edge<T>(&self, id:EdgeId, f:impl FnOnce(Edge)->T) -> Option<T> {
        let out = self.map_edge(id,f);
        out.map_none(||warning!(&self.logger,"Trying to access nonexistent edge '{id}'"))
    }

    fn with_edge_map_source<T>(&self, id:EdgeId, f:impl FnOnce(EdgeEndpoint)->T) -> Option<T> {
        self.with_edge(id,|edge| {
            let edge = edge.source.borrow().deref().clone();
            edge.map(f)
        }).flatten()
    }

    fn with_edge_map_target<T>(&self, id:EdgeId, f:impl FnOnce(EdgeEndpoint)->T) -> Option<T> {
        self.with_edge(id,|edge| edge.target.borrow().clone().map(f)).flatten()
    }

    fn edge_source(&self, id:EdgeId) -> Option<EdgeEndpoint> {
        self.with_edge_map_source(id,|endpoint|endpoint)
    }

    fn edge_target(&self, id:EdgeId) -> Option<EdgeEndpoint> {
        self.with_edge_map_target(id,|endpoint|endpoint)
    }

    // FIXME[WD]: This implementation is slow. Node should allow for easy mapping between Crumbs
    //            and edges. Should be part of https://github.com/enso-org/ide/issues/822.
    fn with_input_edge_id<T>
    (&self, id:NodeId, crumbs:&span_tree::Crumbs, f:impl FnOnce(EdgeId)->T) -> Option<T> {
        self.with_node(id,move |node| {
            let mut target_edge_id = None;
            for edge_id in node.in_edges.keys() {
                self.with_edge(edge_id,|edge| {
                    let ok = edge.target().map(|tgt| tgt.port == crumbs) == Some(true);
                    if ok { target_edge_id = Some(edge_id) }
                });
            }
            target_edge_id.map(f)
        }).flatten()
    }

    // FIXME[WD]: This implementation is slow. Node should allow for easy mapping between Crumbs
    //            and edges. Should be part of https://github.com/enso-org/ide/issues/822.
    fn with_output_edge_id<T>
    (&self, id:NodeId, crumbs:&span_tree::Crumbs, f:impl FnOnce(EdgeId)->T) -> Option<T> {
        self.with_node(id,move |node| {
            let mut target_edge_id = None;
            for edge_id in node.out_edges.keys() {
                self.with_edge(edge_id,|edge| {
                    let ok = edge.target().map(|tgt| tgt.port == crumbs) == Some(true);
                    if ok { target_edge_id = Some(edge_id) }
                });
            }
            target_edge_id.map(f)
        }).flatten()
    }

    fn with_edge_source<T>(&self, id:EdgeId, f:impl FnOnce(EdgeEndpoint)->T) -> Option<T> {
        self.with_edge(id,|edge| {
            let source = edge.source.borrow().deref().clone();
            source.map(f).map_none(
                || warning!(&self.logger,"Trying to access nonexistent source of the edge {id}.")
            )
        }).flatten()
    }

    fn with_edge_target<T>(&self, id:EdgeId, f:impl FnOnce(EdgeEndpoint)->T) -> Option<T> {
        self.with_edge(id,|edge| {
            let target = edge.target.borrow().deref().clone();
            target.map(f).map_none(
                || warning!(&self.logger,"Trying to access nonexistent target of the edge {id}.")
            )
        }).flatten()
    }

    fn with_edge_map_source_node<T>
    (&self, edge_id:EdgeId, f:impl FnOnce(Node,span_tree::Crumbs)->T) -> Option<T> {
        self.with_edge_map_source(edge_id,|t| self.map_node(t.node_id,|node|f(node,t.port))).flatten()
    }

    fn with_edge_map_target_node<T>
    (&self, edge_id:EdgeId, f:impl FnOnce(Node,span_tree::Crumbs)->T) -> Option<T> {
        self.with_edge_map_target(edge_id,|t| self.map_node(t.node_id,|node|f(node,t.port))).flatten()
    }

    fn edge_source_type(&self, edge_id:EdgeId) -> Option<Type> {
        self.with_edge_map_source_node(edge_id,|n,c|n.model.output.port_type(&c)).flatten()
    }

    fn edge_target_type(&self, edge_id:EdgeId) -> Option<Type> {
        self.with_edge_map_target_node(edge_id,|n,c|n.model.input.port_type(&c)).flatten()
    }

    fn edge_hover_type(&self) -> Option<Type> {
        let hover_tgt = self.frp.hover_node_input.value();
        hover_tgt.and_then(|tgt|
            self.with_node(tgt.node_id,|node| node.model.input.port_type(&tgt.port)).flatten()
        )
    }

    /// Return a color for the edge.
    ///
    /// In profiling mode, this is just a neutral gray.
    ///
    /// In normal mode, the algorithm works as follow:
    /// 1. We query the type of the currently hovered port, if any.
    /// 2. In case the previous point returns None, we query the edge target type, if any.
    /// 3. In case the previous point returns None, we query the edge source type, if any.
    /// 4. In case the previous point returns None, we use the generic type (gray color).
    ///
    /// This might need to be more sophisticated in the case of polymorphic types. For example,
    /// consider the edge source type to be `(a,Number)`, and target to be `(Text,a)`. These unify
    /// to `(Text,Number)`.
    fn edge_color(&self, edge_id:EdgeId, neutral_color:color::Lcha) -> color::Lcha {
        // FIXME : StyleWatch is unsuitable here, as it was designed as an internal tool for shape system (#795)
        let styles = StyleWatch::new(&self.scene().style_sheet);
        match self.frp.view_mode.value() {
            view::Mode::Normal => {
                let edge_type = self.edge_hover_type()
                    .or_else(|| self.edge_target_type(edge_id))
                    .or_else(|| self.edge_source_type(edge_id));
                let opt_color = edge_type.map(|t|type_coloring::compute(&t,&styles));
                opt_color.unwrap_or(neutral_color)
            },
            view::Mode::Profiling => {
                neutral_color
            }
        }
    }

    fn first_detached_edge(&self) -> Option<EdgeId> {
        self.edges.detached_edges_iter().next()
    }

    fn first_detached_edge_source_type(&self) -> Option<Type> {
        self.first_detached_edge().and_then(|edge_id| self.edge_source_type(edge_id))
    }

    #[allow(dead_code)]
    fn first_detached_edge_target_type(&self) -> Option<Type> {
        self.first_detached_edge().and_then(|edge_id| self.edge_target_type(edge_id))
    }

    /// Return a color for the first detached edge.
    pub fn first_detached_edge_color(&self,neutral_color:color::Lcha) -> Option<color::Lcha> {
        self.first_detached_edge().map(|t|self.edge_color(t,neutral_color))
    }

    pub fn has_edges_with_detached_targets(&self, node_id:NodeId) -> bool {
        let mut found = false;
        self.with_node(node_id,|node| {
            for edge_id in node.out_edges.keys() {
                if self.with_edge(edge_id, |edge| edge.has_target()) == Some(false) {
                    found = true;
                    break;
                }
            }
        });
        found
    }
}

impl display::Object for GraphEditorModel {
    fn display_object(&self) -> &display::object::Instance {
        &self.display_object
    }
}



// ===================
// === GraphEditor ===
// ===================

#[derive(Debug,Clone,CloneRef)]
pub struct GraphEditor {
    pub model : GraphEditorModelWithNetwork,
    pub frp   : Frp,
}

impl Deref for GraphEditor {
    type Target = Frp;
    fn deref(&self) -> &Self::Target {
        &self.frp
    }
}

impl GraphEditor {
    /// Add a new node and returns its ID.
    pub fn add_node(&self) -> NodeId {
        self.frp.add_node.emit(());
        self.frp.output.node_added.value()
    }
}

impl application::View for GraphEditor {
    fn label() -> &'static str {
        "GraphEditor"
    }

    fn new(app:&Application) -> Self {
        new_graph_editor(app)
    }

    fn app(&self) -> &Application {
        &self.model.app
    }

    fn default_shortcuts() -> Vec<application::shortcut::Shortcut> {
        use shortcut::ActionType::*;
        (&[
          // === Drag ===
            (Press   , ""              , "left-mouse-button" , "node_press")
          , (Release , ""              , "left-mouse-button" , "node_release")
          , (Press   , "!node_editing" , "backspace"         , "remove_selected_nodes")
          , (Press   , "!node_editing" , "delete"         , "remove_selected_nodes")
          , (Press   , ""              , "cmd g"             , "collapse_selected_nodes")

          // === Visualization ===
          , (Press       , "!node_editing"                 , "space" , "press_visualization_visibility"       )
          , (DoublePress , "!node_editing"                 , "space" , "double_press_visualization_visibility")
          , (Release     , "!node_editing"                 , "space" , "release_visualization_visibility"     )
          , (Press       , ""                              , "cmd i" , "reload_visualization_registry"        )
          , (Press       , "is_fs_visualization_displayed" , "space" , "close_fullscreen_visualization"       )
          , (Press       , ""              , "cmd" , "enable_quick_visualization_preview")
          , (Release     , ""              , "cmd" , "disable_quick_visualization_preview")


            // === Selection ===
          , (Press   , "" , "shift"                   , "enable_node_multi_select")
          , (Press   , "" , "shift left-mouse-button" , "enable_node_multi_select")
          , (Release , "" , "shift"                   , "disable_node_multi_select")
          , (Release , "" , "shift left-mouse-button" , "disable_node_multi_select")
          , (Press   , "" , "shift ctrl"              , "toggle_node_merge_select")
          , (Release , "" , "shift ctrl"              , "toggle_node_merge_select")
          , (Press   , "" , "shift alt"               , "toggle_node_subtract_select")
          , (Release , "" , "shift alt"               , "toggle_node_subtract_select")
          , (Press   , "" , "shift ctrl alt"          , "toggle_node_inverse_select")
          , (Release , "" , "shift ctrl alt"          , "toggle_node_inverse_select")

          // === Navigation ===
          , (Press       , "!is_fs_visualization_displayed"              , "ctrl space"        , "cycle_visualization_for_selected_node")
          , (DoublePress , ""              , "left-mouse-button" , "enter_hovered_node")
          , (Press       , "!node_editing" , "enter"             , "enter_selected_node")
          , (Press       , ""              , "alt enter"         , "exit_node")

          // === Node Editing ===
          , (Press   , "" , "cmd"                   , "edit_mode_on")
          , (Release , "" , "cmd"                   , "edit_mode_off")
          , (Press   , "" , "cmd enter"             , "edit_selected_node")
          , (Press   , "" , "cmd left-mouse-button" , "edit_mode_on")
          , (Release , "" , "cmd left-mouse-button" , "edit_mode_off")
          , (Release , "" , "enter"                 , "stop_editing")

          // === Profiling Mode ===
          , (Press   , "" , "cmd p"                 , "toggle_profiling_mode")

          // === Debug ===
          , (Press , "debug_mode" , "ctrl d"           , "debug_set_test_visualization_data_for_selected_node")
          , (Press , "debug_mode" , "ctrl shift enter" , "debug_push_breadcrumb")
          , (Press , "debug_mode" , "ctrl shift up"    , "debug_pop_breadcrumb")
          , (Press , "debug_mode" , "ctrl n"           , "add_node_at_cursor")

        ]).iter().map(|(a,b,c,d)|Self::self_shortcut_when(*a,*c,*d,*b)).collect()

    }
}

/// Return the toggle status of the given enable/disable/toggle inputs as a stream of booleans.
pub fn enable_disable_toggle
(network:&frp::Network, enable:&frp::Any, disable:&frp::Any, toggle:&frp::Any)
-> frp::Stream<bool> {
    // FIXME: the clone_refs bellow should not be needed.
    let enable  = enable.clone_ref();
    let disable = disable.clone_ref();
    let toggle  = toggle.clone_ref();
    frp::extend! { network
        out        <- any(...);
        on_toggle  <- toggle.map2(&out,|_,t| !t);
        on_enable  <- enable.constant(true);
        on_disable <- disable.constant(false);
        out        <+ on_toggle;
        out        <+ on_enable;
        out        <+ on_disable;
    }
    out.into()
}

#[allow(unused_parens)]
fn new_graph_editor(app:&Application) -> GraphEditor {
    let world                = &app.display;
    let scene                = world.scene();
    let cursor               = &app.cursor;
    let frp                  = Frp::new();
    let model                = GraphEditorModelWithNetwork::new(app,cursor.clone_ref(),&frp);
    let network              = &frp.network;
    let nodes                = &model.nodes;
    let edges                = &model.edges;
    let inputs               = &model.frp;
    let mouse                = &scene.mouse.frp;
    let touch                = &model.touch_state;
    let vis_registry         = &model.vis_registry;
    let logger               = &model.logger;
    let out                  = &frp.output;
    let selection_controller = &model.selection_controller;

    // FIXME : StyleWatch is unsuitable here, as it was designed as an internal tool for shape system (#795)
    let styles             = StyleWatch::new(&scene.style_sheet);



    // ========================
    // === Scene Navigation ===
    // ========================

    frp::extend! { network
        no_vis_selected   <- out.some_visualisation_selected.on_false();
        some_vis_selected <- out.some_visualisation_selected.on_true();

        set_navigator_false  <- inputs.set_navigator_disabled.on_true();
        set_navigator_true   <- inputs.set_navigator_disabled.on_false();

        disable_navigator <- any_(&set_navigator_false,&some_vis_selected);
        enable_navigator  <- any_(&set_navigator_true,&no_vis_selected);

        eval_ disable_navigator ( model.navigator.disable() );
        eval_ enable_navigator  ( model.navigator.enable()  );

        out.source.navigator_active <+ inputs.set_navigator_disabled
                                    || out.some_visualisation_selected;
    }



    // ===================
    // === Breadcrumbs ===
    // ===================

    frp::extend! { network
        // === Layout ===
        eval inputs.space_for_window_buttons([model](size) {
            // The breadcrumbs apply their own spacing next to the gap, so we need to omit padding.
            let width         = size.x;
            let path          = theme::application::window_control_buttons::padding::right;
            let right_padding = styles.get_number(path);
            model.breadcrumbs.gap_width.emit(width - right_padding)
        });


        // === Debugging ===
        eval_ inputs.debug_push_breadcrumb(model.breadcrumbs.debug_push_breadcrumb.emit(None));
        eval_ inputs.debug_pop_breadcrumb (model.breadcrumbs.debug_pop_breadcrumb.emit(()));
    }



    // =============================
    // === Node Level Navigation ===
    // =============================

    frp::extend! { network

        target_to_enter <- inputs.enter_hovered_node.map(f_!(scene.mouse.target.get()));

        // Go level up on background click.
        enter_on_background    <= target_to_enter.map(|target| target.is_background().as_some(()));
        out.source.node_exited <+ enter_on_background;

        // Go level down on node double click.
        enter_node <= target_to_enter.map(|target| target.is_symbol().as_some(()));
        node_switch_to_enter    <- out.node_hovered.sample(&enter_node).unwrap();
        node_to_enter           <- node_switch_to_enter.map(|switch| switch.on().cloned()).unwrap();
        out.source.node_entered <+ node_to_enter;
    }



    // ============================
    // === Project Name Editing ===
    // ============================


    // === Start project name edit ===
    frp::extend! { network
        edit_mode     <- bool(&inputs.edit_mode_off,&inputs.edit_mode_on);
        eval edit_mode ((edit_mode_on) model.breadcrumbs.ide_text_edit_mode.emit(edit_mode_on));
    }


    // === Commit project name edit ===

    frp::extend! { network
        deactivate_breadcrumbs <- any3_(&touch.background.down,
                                        &out.node_editing_started,
                                        &out.node_entered);
        eval_ deactivate_breadcrumbs(model.breadcrumbs.outside_press());
    }



    // =========================
    // === User Interactions ===
    // =========================

    // === Mouse Cursor Transform ===
    frp::extend! { network
        cursor_pos_in_scene <- cursor.frp.screen_position.map(f!((position)
            scene.screen_to_scene_coordinates(*position).xy()
        ));
    }


    // === Selection Target Redirection ===

    frp::extend! { network
        mouse_down_target <- mouse.down_primary.map(f_!(model.scene().mouse.target.get()));
        mouse_up_target   <- mouse.up_primary.map(f_!(model.scene().mouse.target.get()));
        background_up     <= mouse_up_target.map(
            |t| (t==&display::scene::PointerTarget::Background).as_some(())
        );

        eval mouse_down_target([touch,model](target) {
            match target {
                display::scene::PointerTarget::Background  => touch.background.down.emit(()),
                display::scene::PointerTarget::Symbol {..} => {
                    if let Some(target) = model.scene().shapes.get_mouse_target(*target) {
                        target.mouse_down().emit(());
                    }
                }
            }
        });

        eval mouse_up_target([model](target) {
            match target {
                display::scene::PointerTarget::Background  => {} // touch.background.up.emit(()),
                display::scene::PointerTarget::Symbol {..} => {
                    if let Some(target) = model.scene().shapes.get_mouse_target(*target) {
                        target.mouse_up().emit(());
                    }
                }
            }
        });
    }


    // === Node Editing ===

    frp::extend! { network
        node_in_edit_mode     <- out.node_being_edited.map(|n| n.is_some());
        edit_mode             <- bool(&inputs.edit_mode_off,&inputs.edit_mode_on);
        node_to_edit          <- touch.nodes.down.gate(&edit_mode);
        edit_node             <- any(&node_to_edit,&inputs.edit_node);
        stop_edit_on_bg_click <- touch.background.selected.gate(&node_in_edit_mode);
        stop_edit             <- any(&stop_edit_on_bg_click,&inputs.stop_editing);
        edit_switch           <- edit_node.gate(&node_in_edit_mode);
        node_being_edited     <- out.node_being_edited.map(|n| n.unwrap_or_default());

        // The "finish" events must be emitted before "start", to properly cover the "switch" case.
        out.source.node_editing_finished <+ node_being_edited.sample(&stop_edit);
        out.source.node_editing_finished <+ node_being_edited.sample(&edit_switch);
        out.source.node_editing_started  <+ edit_node;

        out.source.node_being_edited <+ out.node_editing_started.map(|n| Some(*n));;
        out.source.node_being_edited <+ out.node_editing_finished.constant(None);
        out.source.node_editing      <+ out.node_being_edited.map(|t|t.is_some());

        out.source.node_edit_mode       <+ edit_mode;
        out.source.nodes_labels_visible <+ out.node_edit_mode || node_in_edit_mode;

        eval out.node_editing_started ([model] (id) {
            if let Some(node) = model.nodes.get_cloned_ref(&id) {
                node.model.input.frp.set_edit_mode(true);
            }
        });
        eval out.node_editing_finished ([model](id) {
            if let Some(node) = model.nodes.get_cloned_ref(&id) {
                node.model.input.set_edit_mode(false);
            }
        });
    }

    // === Add Node ===
    frp::extend! { network

    node_pointer_style <- source::<cursor::Style>();
    node_tooltip       <- source::<tooltip::Style>();

    let node_input_touch  = TouchNetwork::<EdgeEndpoint>::new(&network,&mouse);
    let node_output_touch = TouchNetwork::<EdgeEndpoint>::new(&network,&mouse);
    node_expression_set <- source();
    out.source.node_expression_set <+ node_expression_set;

    on_output_connect_drag_mode   <- node_output_touch.down.constant(true);
    on_output_connect_follow_mode <- node_output_touch.selected.constant(false);
    on_input_connect_drag_mode    <- node_input_touch.down.constant(true);
    on_input_connect_follow_mode  <- node_input_touch.selected.constant(false);

    on_connect_drag_mode   <- any(on_output_connect_drag_mode,on_input_connect_drag_mode);
    on_connect_follow_mode <- any(on_output_connect_follow_mode,on_input_connect_follow_mode);
    connect_drag_mode      <- any(on_connect_drag_mode,on_connect_follow_mode);

    on_detached_edge    <- any(&inputs.on_some_edges_targets_unset,&inputs.on_some_edges_sources_unset);
    has_detached_edge   <- bool(&out.on_all_edges_endpoints_set,&on_detached_edge);

    eval node_input_touch.down ((target)   model.frp.press_node_input.emit(target));
    eval node_output_touch.down ((target)  model.frp.press_node_output.emit(target));


    // === Edge interactions  ===

    edge_mouse_down <- source::<EdgeId>();
    edge_over       <- source::<EdgeId>();
    edge_out        <- source::<EdgeId>();
    edge_hover      <- source::<Option<EdgeId>>();

    eval  edge_over((edge_id) edge_hover.emit(Some(*edge_id)));
    eval_ edge_out(edge_hover.emit(None));

    edge_over_pos <- map2(&cursor_pos_in_scene,&edge_hover,|pos, edge_id|
        edge_id.map(|id| (id, *pos))
    ).unwrap();

    // We do not want edge hover to occur for detached edges.
    set_edge_hover <- edge_over_pos.gate_not(&has_detached_edge);

    eval set_edge_hover ([model]((edge_id,pos)) {
         if let Some(edge) = model.edges.get_cloned_ref(edge_id){
            edge.frp.hover_position.emit(Some(*pos));
            edge.frp.redraw.emit(());
        }
    });

    remove_split <- any(&edge_out,&edge_mouse_down);
    eval remove_split ([model](edge_id) {
         if let Some(edge) = model.edges.get_cloned_ref(edge_id){
            edge.frp.hover_position.emit(None);
            edge.frp.redraw.emit(());
        }
    });
    edge_click <- map2(&edge_mouse_down,&cursor_pos_in_scene,|edge_id,pos|(*edge_id,*pos));
    valid_edge_disconnect_click <- edge_click.gate_not(&has_detached_edge);

    edge_is_source_click <- valid_edge_disconnect_click.map(f!([model]((edge_id,pos)) {
        if let Some(edge) = model.edges.get_cloned_ref(edge_id){
            edge.port_to_detach_for_position(*pos) == component::edge::PortType::OutputPort
        } else {
            false
        }
    }));

    edge_source_click <- valid_edge_disconnect_click.gate(&edge_is_source_click);
    edge_target_click <- valid_edge_disconnect_click.gate_not(&edge_is_source_click);

    on_edge_source_unset <= edge_source_click.map(f!(((id,_)) model.with_edge_source(*id,|t|(*id,t))));
    on_edge_target_unset <= edge_target_click.map(f!(((id,_)) model.with_edge_target(*id,|t|(*id,t))));
    out.source.on_edge_source_unset <+ on_edge_source_unset;
    out.source.on_edge_target_unset <+ on_edge_target_unset;
    }


    // === Edge creation  ===

    frp::extend! { network

    output_down <- node_output_touch.down.constant(());
    input_down  <- node_input_touch.down.constant(());

    has_detached_edge_on_output_down <- has_detached_edge.sample(&inputs.hover_node_output);

    port_input_mouse_up  <- inputs.hover_node_input.sample(&mouse.up_primary).unwrap();
    port_output_mouse_up <- inputs.hover_node_output.sample(&mouse.up_primary).unwrap();

    attach_all_edge_inputs  <- any (port_input_mouse_up, inputs.press_node_input, inputs.set_detached_edge_targets);
    attach_all_edge_outputs <- any (port_output_mouse_up, inputs.press_node_output, inputs.set_detached_edge_sources);

    create_edge_from_output <- node_output_touch.down.gate_not(&has_detached_edge_on_output_down);
    create_edge_from_input  <- node_input_touch.down.map(|value| value.clone());


    // === Edge creation  ===

    on_new_edge    <- any(&output_down,&input_down);
    let selection_mode = selection::get_mode(network,inputs);
    keep_selection <- selection_mode.map(|t| *t != selection::Mode::Normal);
    deselect_edges <- on_new_edge.gate_not(&keep_selection);
    eval_ deselect_edges ( model.clear_all_detached_edges() );

    new_output_edge <- create_edge_from_output.map(f_!([model,edge_mouse_down,edge_over,edge_out] {
        Some(model.new_edge_from_output(&edge_mouse_down,&edge_over,&edge_out))
    })).unwrap();
    new_input_edge <- create_edge_from_input.map(f!([model,edge_mouse_down,edge_over,edge_out]((target)){
        if model.is_node_connected_at_input(target.node_id,&target.port) {
            return None
        };
        Some(model.new_edge_from_input(&edge_mouse_down,&edge_over,&edge_out))
    })).unwrap();

    out.source.on_edge_add <+ new_output_edge;
    new_edge_source <- new_output_edge.map2(&node_output_touch.down, move |id,target| (*id,target.clone()));
    out.source.on_edge_source_set <+ new_edge_source;

    out.source.on_edge_add <+ new_input_edge;
    new_edge_target <- new_input_edge.map2(&node_input_touch.down, move |id,target| (*id,target.clone()));
    out.source.on_edge_target_set <+ new_edge_target;



    // ======================
    // === Node Creation  ===
    // ======================

    let add_node_at_cursor = inputs.add_node_at_cursor.clone_ref();
    add_node <- any (inputs.add_node,add_node_at_cursor);
    new_node <- add_node.map(f_!([model,node_pointer_style,node_tooltip,out] {
        let ctx = NodeCreationContext {
            pointer_style  : &node_pointer_style,
            tooltip_update : &node_tooltip,
            output_press   : &node_output_touch.down,
            input_press    : &node_input_touch.down,
            output         : &out,
        };
        model.new_node(&ctx)
    }));
    out.source.node_added <+ new_node;

    node_with_position <- add_node_at_cursor.map3(&new_node,&cursor_pos_in_scene,|_,id,pos| (*id,*pos));
    out.source.node_position_set         <+ node_with_position;
    out.source.node_position_set_batched <+ node_with_position;

    // === Event Propagation ===
    // See the docs of `Node` to learn about how the graph - nodes event propagation works.

    _eval <- all_with(&out.node_hovered,&edit_mode,f!([model](tgt,e)
        if let Some(tgt) = tgt {
            model.with_node(tgt.value,|t| t.model.input.set_edit_ready_mode(*e && tgt.is_on()));
        }
    ));
    _eval <- all_with(&out.node_hovered,&out.some_edge_targets_unset,f!([model](tgt,ok)
        if let Some(tgt) = tgt {
            let node_id        = tgt.value;
            let edge_tp        = model.first_detached_edge_source_type();
            let is_edge_source = model.has_edges_with_detached_targets(node_id);
            let is_active      = *ok && !is_edge_source && tgt.is_on();
            model.with_node(node_id,|t| t.model.input.set_ports_active(is_active,edge_tp));
        }
    ));
    }


    // === Node Actions ===

    frp::extend! { network
        freeze_edges <= out.node_action_freeze.map (f!([model]((node_id,is_frozen)) {
            let edges = model.node_in_edges(node_id);
            edges.into_iter().map(|edge_id| (edge_id,*is_frozen)).collect_vec()
        }));

        eval freeze_edges (((edge_id,is_frozen)) model.set_edge_freeze(edge_id,*is_frozen) );
    }


    // === Edge Connect ===

    frp::extend! { network

    out.source.on_edge_source_set <+ inputs.set_edge_source;
    out.source.on_edge_target_set <+ inputs.set_edge_target;

    let endpoints            = inputs.connect_nodes.clone_ref();
    edge                    <- endpoints . map(f_!(model.new_edge_from_output(&edge_mouse_down,&edge_over,&edge_out)));
    new_edge_source         <- endpoints . _0() . map2(&edge, |t,id| (*id,t.clone()));
    new_edge_target         <- endpoints . _1() . map2(&edge, |t,id| (*id,t.clone()));
    out.source.on_edge_add      <+ edge;
    out.source.on_edge_source_set <+ new_edge_source;
    out.source.on_edge_target_set <+ new_edge_target;

    detached_edges_without_targets <= attach_all_edge_inputs.map(f_!(model.take_edges_with_detached_targets()));
    detached_edges_without_sources <= attach_all_edge_outputs.map(f_!(model.take_edges_with_detached_sources()));

    new_edge_target <- detached_edges_without_targets.map2(&attach_all_edge_inputs, |id,t| (*id,t.clone()));
    out.source.on_edge_target_set <+ new_edge_target;
    new_edge_source <- detached_edges_without_sources.map2(&attach_all_edge_outputs, |id,t| (*id,t.clone()));
    out.source.on_edge_source_set <+ new_edge_source;

    on_new_edge_source <- new_edge_source.constant(());
    on_new_edge_target <- new_edge_target.constant(());

    overlapping_edges       <= out.on_edge_target_set._1().map(f!((t) model.overlapping_edges(t)));
    out.source.on_edge_drop <+ overlapping_edges;

    drop_on_bg_up  <- background_up.gate(&connect_drag_mode);
    drop_edges     <- any (drop_on_bg_up,touch.background.down);
    edge_to_drop_without_targets <= drop_edges.map(f_!(model.take_edges_with_detached_targets()));
    edge_to_drop_without_sources <= drop_edges.map(f_!(model.take_edges_with_detached_sources()));
    edge_to_drop <- any(edge_to_drop_without_targets,edge_to_drop_without_sources);
    eval edge_to_drop ((id) model.remove_edge(id));

    }

    //
    // // === Disabling self-connections ===
    //
    // frp::extend! { network
    //     node_to_disable <= out.on_edge_only_target_not_set.map(f!((id) model.with_edge_source(*id,|t|t.node_id)));
    //     eval node_to_disable ((id) model.with_node(*id,|node| node.model.input.set_ports_active(false,None)));
    //
    // }


    // === Remove Node ===
    frp::extend! { network

    all_nodes       <= inputs.remove_all_nodes      . map(f_!(model.all_nodes()));
    selected_nodes  <= inputs.remove_selected_nodes . map(f_!(model.nodes.all_selected()));
    nodes_to_remove <- any (all_nodes, selected_nodes);
    eval nodes_to_remove ((node_id) inputs.remove_all_node_edges.emit(node_id));

    out.source.node_removed <+ nodes_to_remove;
    }


    // === Collapse Nodes ===
    frp::extend! { network
    // TODO [mwu] https://github.com/enso-org/ide/issues/760
    //   This is currently the provisional code to enable collapse nodes refactoring. While the APIs
    //   are as-intended, their behavior isn't. Please refer to the issue for details.
    let empty_id       = NodeId::default();
    let model_clone    = model.clone_ref();
    nodes_to_collapse <- inputs.collapse_selected_nodes . map(move |_|
        (model_clone.nodes.all_selected(),empty_id)
    );
    out.source.nodes_collapsed <+ nodes_to_collapse;
    }


    // === Set Node Expression ===
    frp::extend! { network

    set_node_expression_string  <- inputs.set_node_expression.map(|(id,expr)| (*id,expr.code.clone()));
    out.source.node_expression_set <+ set_node_expression_string;

    }


    // === Set Node Error ===
    frp::extend! { network

    eval inputs.set_node_error_status([model]((node_id, error)) {
        if let Some(node) = model.nodes.get_cloned_ref(node_id) {
            node.set_error.emit(error)
        }
    });

    }


    // === Profiling ===

    frp::extend! { network

        eval inputs.set_node_profiling_status([model]((node_id,status)) {
            if let Some(node) = model.nodes.get_cloned_ref(node_id) {
                model.profiling_statuses.set(*node_id,*status);
                node.set_profiling_status(status);
            }
        });

    }



    // ==================
    // === Move Nodes ===
    // ==================
    frp::extend! { network

    mouse_pos <- mouse.position.map(|p| Vector2(p.x,p.y));

    // === Discovering drag targets ===

    let node_down      = touch.nodes.down.clone_ref();
    let node_is_down   = touch.nodes.is_down.clone_ref();
    node_in_edit_mode <- node_down.map2(&out.node_being_edited,|t,s| Some(*t) == *s);
    node_was_selected <- node_down.map(f!((id) model.nodes.selected.contains(id)));
    tgts_if_non_sel   <- node_down.map(|id|vec![*id]).gate_not(&node_was_selected);
    tgts_if_sel       <- node_down.map(f_!(model.nodes.selected.items())).gate(&node_was_selected);
    tgts_if_non_edit  <- any(tgts_if_non_sel,tgts_if_sel).gate_not(&node_in_edit_mode);
    tgts_if_edit      <- node_down.map(|_|default()).gate(&node_in_edit_mode);
    drag_tgts         <- any(tgts_if_non_edit,tgts_if_edit);
    any_drag_tgt      <- drag_tgts.map(|t|!t.is_empty());
    node_pos_on_down  <- node_down.map(f!((id) model.node_position(id)));
    mouse_pos_on_down <- mouse_pos.sample(&node_down);
    mouse_pos_diff    <- mouse_pos.map2(&mouse_pos_on_down,|t,s|t-s).gate(&node_is_down);
    node_pos_diff     <- mouse_pos_diff.map(f!([scene](t) t / scene.camera().zoom()));
    node_tgt_pos_rt   <- node_pos_diff.map2(&node_pos_on_down,|t,s|t+s);
    just_pressed      <- bool (&node_tgt_pos_rt,&node_pos_on_down);
    node_tgt_pos_rt   <- any  (&node_tgt_pos_rt,&node_pos_on_down);


    // === Snapping ===

    eval drag_tgts ((ids) model.disable_grid_snapping_for(ids));
    let node_tgt_pos_anim = DEPRECATED_Animation::<Vector2<f32>>::new(&network);
    let x_snap_strength   = DEPRECATED_Tween::new(&network);
    let y_snap_strength   = DEPRECATED_Tween::new(&network);
    x_snap_strength.set_duration(300.0);
    y_snap_strength.set_duration(300.0);

    _eval <- node_tgt_pos_rt.map2(&just_pressed,
        f!([model,x_snap_strength,y_snap_strength,node_tgt_pos_anim](pos,just_pressed) {
            let snapped = model.nodes.check_grid_magnet(*pos);
            let x = snapped.x.unwrap_or(pos.x);
            let y = snapped.y.unwrap_or(pos.y);
            x_snap_strength.set_target_value(if snapped.x.is_none() { 0.0 } else { 1.0 });
            y_snap_strength.set_target_value(if snapped.y.is_none() { 0.0 } else { 1.0 });
            node_tgt_pos_anim.set_target_value(Vector2::new(x,y));
            if *just_pressed {
                node_tgt_pos_anim.set_target_value(*pos);
                x_snap_strength.skip();
                y_snap_strength.skip();
                node_tgt_pos_anim.skip();
            }
    }));

    node_tgt_pos <- all_with4
        ( &node_tgt_pos_rt
        , &node_tgt_pos_anim.value
        , &x_snap_strength.value
        , &y_snap_strength.value
        , |rt,snap,xw,yw| {
            let w     = Vector2(*xw,*yw);
            let w_inv = Vector2(1.0,1.0) - w;
            rt.component_mul(&w_inv) + snap.component_mul(&w)
        });


    // === Update All Target Nodes Positions ===

    main_tgt_pos_prev <- node_tgt_pos.previous();
    main_tgt_pos_diff <- node_tgt_pos.map2(&main_tgt_pos_prev,|t,s|t-s).gate_not(&just_pressed);
    drag_tgt          <= drag_tgts.sample(&main_tgt_pos_diff);
    tgt_new_pos       <- drag_tgt.map2(&main_tgt_pos_diff,f!((id,tx) model.node_pos_mod(id,*tx)));
    out.source.node_position_set <+ tgt_new_pos;


    // === Batch Update ===

    after_drag             <- touch.nodes.up.gate_not(&just_pressed);
    tgt_after_drag         <= drag_tgts.sample(&after_drag);
    tgt_after_drag_new_pos <- tgt_after_drag.map(f!([model](id)(*id,model.node_position(id))));
    out.source.node_position_set_batched <+ tgt_after_drag_new_pos;


    // === Mouse style ===

    node_down_on_drag   <- node_down.gate(&any_drag_tgt);
    cursor_on_drag_down <- node_down_on_drag.map(|_| cursor::Style::new_with_all_fields_default().press());
    cursor_on_drag_up   <- touch.nodes.up.map(|_| cursor::Style::default());
    pointer_on_drag     <- any (&cursor_on_drag_down,&cursor_on_drag_up);


    // === Set Node Position ===

    out.source.node_position_set         <+ inputs.set_node_position;
    out.source.node_position_set_batched <+ inputs.set_node_position;
    eval out.node_position_set (((id,pos)) model.set_node_position(id,*pos));

    }


    // === Set Expression Type ===
    frp::extend! { network

    node_to_refresh <- inputs.set_expression_usage_type.map(f!([model]((node_id,ast_id,maybe_type)) {
        model.set_node_expression_usage_type(*node_id,*ast_id,maybe_type.clone());
        *node_id
    }));
    edges_to_refresh <= node_to_refresh.map(f!([nodes](node_id)
         nodes.get_cloned_ref(node_id).map(|node| node.all_edges())
    )).unwrap();
    eval edges_to_refresh ((edge) model.refresh_edge_position(*edge));

    }


    // === Move Edges ===

    frp::extend! { network

    detached_edge           <- any(&inputs.on_some_edges_targets_unset,&inputs.on_some_edges_sources_unset);
    update_edge             <- any(detached_edge,on_new_edge_source,on_new_edge_target);
    cursor_pos_on_update    <- cursor_pos_in_scene.sample(&update_edge);
    edge_refresh_cursor_pos <- any(cursor_pos_on_update,cursor_pos_in_scene);

    is_hovering_output <- inputs.hover_node_output.map(|target| target.is_some()).sampler();
    hover_node         <- inputs.hover_node_output.unwrap();

    edge_refresh_on_node_hover        <- all(edge_refresh_cursor_pos,hover_node).gate(&is_hovering_output);
    edge_refresh_cursor_pos_no_hover  <- edge_refresh_cursor_pos.gate_not(&is_hovering_output);
    edge_refresh_cursor_pos_on_hover  <- edge_refresh_on_node_hover._0();

    refresh_target      <- any(&edge_refresh_cursor_pos_on_hover,&edge_refresh_cursor_pos_no_hover);
    let refresh_source  = edge_refresh_cursor_pos_no_hover.clone_ref();
    snap_source_to_node <- edge_refresh_on_node_hover._1();

    eval refresh_target ([edges](position) {
       edges.detached_target.for_each(|id| {
            if let Some(edge) = edges.get_cloned_ref(id) {
                edge.view.frp.target_position.emit(position.xy());
                edge.view.frp.redraw.emit(());
            }
        });
    });

    eval refresh_source ([edges,model](position) {
        edges.detached_source.for_each(|edge_id| {
            if let Some(edge) = edges.get_cloned_ref(edge_id) {
                edge.view.frp.source_width.emit(cursor::DEFAULT_RADIUS);
                edge.view.frp.source_height.emit(cursor::DEFAULT_RADIUS);
                edge.view.frp.target_position.emit(-position.xy());
                edge.view.frp.redraw.emit(());
                edge.mod_position(|p| {
                    p.x = position.x;
                    p.y = position.y;
                });
                model.refresh_edge_position(*edge_id);
            }
        });
    });

    eval snap_source_to_node ([nodes,edges,model](target) {
        edges.detached_source.for_each(|edge_id| {
            if let Some(node) = nodes.get_cloned_ref(&target.node_id) {
                if let Some(edge) = edges.get_cloned_ref(edge_id) {
                    let node_width  = node.view.model.width();
                    let node_height = node.view.model.height();
                    let node_pos    = node.position();

                    edge.view.frp.source_width.emit(node_width);
                    edge.view.frp.source_height.emit(node_height);
                    edge.view.frp.target_position.emit(-node_pos.xy());
                    edge.view.frp.redraw.emit(());
                    edge.mod_position(|p| {
                        p.x = node_pos.x + node_width/2.0;
                        p.y = node_pos.y;
                    });
                    model.refresh_edge_position(*edge_id);
                }
            }
        });
    });

    }


   // === Vis Set ===
   frp::extend! { network

   def _update_vis_data = inputs.set_visualization.map(f!([logger,nodes,vis_registry]((node_id,vis_path)) {
       match (&nodes.get_cloned_ref(node_id), vis_path) {
            (Some(node), Some(vis_path)) => {
                let vis_definition = vis_registry.definition_from_path(vis_path);
                node.model.visualization.frp.set_visualization.emit(vis_definition);
            },
            (Some(node), None) => node.model.visualization.frp.set_visualization.emit(None),
             _                 => warning!(logger,"Failed to get node: {node_id:?}"),

       }
   }));
   }


   // === Vis Selection ===
    frp::extend! { network
        eval out.on_visualization_select ([model](switch) {
            if switch.is_on() {
                model.visualisations.selected.insert(switch.value);
            } else {
                model.visualisations.selected.remove(&switch.value);
            }
        });

        out.source.some_visualisation_selected <+  out.on_visualization_select.map(f_!([model] {
            !model.visualisations.selected.is_empty()
        }));
    };


    // === Vis Update Data ===

    frp::extend! { network
    // TODO remove this once real data is available.
    let sample_data_generator = MockDataGenerator3D::default();
    def _set_dumy_data = inputs.debug_set_test_visualization_data_for_selected_node.map(f!([nodes,inputs](_) {
        for node_id in &*nodes.selected.raw.borrow() {
            let data    = Rc::new(sample_data_generator.generate_data()); // FIXME: why rc?
            let content = serde_json::to_value(data).unwrap();
            let data    = visualization::Data::from(content);
            inputs.set_visualization_data.emit((*node_id,data));
        }
    }));

    eval inputs.set_visualization_data ([nodes]((node_id,data)) {
        if let Some(node) = nodes.get_cloned(node_id) {
            node.model.visualization.frp.set_data.emit(data);
        }
    });

    eval inputs.set_error_visualization_data ([nodes]((node_id,data)) {
        if let Some(node) = nodes.get_cloned(node_id) {
            node.model.error_visualization.send_data.emit(data);
        }
    });

    nodes_to_cycle <= inputs.cycle_visualization_for_selected_node.map(f_!(model.nodes.all_selected()));
    node_to_cycle  <- any(nodes_to_cycle,inputs.cycle_visualization);
    eval node_to_cycle ([model](node_id) {
        if let Some(node) = model.nodes.get_cloned_ref(node_id) {
            node.view.model.visualization.frp.cycle_visualization();
        }
    });


    // === Visualization toggle ===
    //
    // Algorithm:
    //     - Press key. If all selected nodes have enabled vis, disable them.
    //     - If not, enable vis on missing nodes.
    //     - Release key. If the time passed from key press was short, do nothing.
    //     - If it was long, disable vis which were disabled (preview mode).

    let viz_press_ev      = inputs.press_visualization_visibility.clone_ref();
    let viz_d_press_ev    = inputs.double_press_visualization_visibility.clone_ref();
    let viz_release_ev    = inputs.release_visualization_visibility.clone_ref();
    viz_pressed          <- bool(&viz_release_ev,&viz_press_ev);
    viz_was_pressed      <- viz_pressed.previous();
    viz_press            <- viz_press_ev.gate_not(&viz_was_pressed);
    viz_release          <- viz_release_ev.gate(&viz_was_pressed);
    viz_press_time       <- viz_press   . map(|_| web::performance().now() as f32);
    viz_release_time     <- viz_release . map(|_| web::performance().now() as f32);
    viz_press_time_diff  <- viz_release_time.map2(&viz_press_time,|t1,t0| t1-t0);
    viz_preview_mode     <- viz_press_time_diff.map(|t| *t > VIZ_PREVIEW_MODE_TOGGLE_TIME_MS);
    viz_preview_mode_end <- viz_release.gate(&viz_preview_mode).gate_not(&out.is_fs_visualization_displayed);
    viz_tgt_nodes        <- viz_press.gate_not(&out.is_fs_visualization_displayed).map(f_!(model.nodes.all_selected()));
    viz_tgt_nodes_off    <- viz_tgt_nodes.map(f!([model](node_ids) {
        node_ids.iter().cloned().filter(|node_id| {
            model.nodes.get_cloned_ref(node_id)
                .map(|node| !node.visualization_enabled.value())
                .unwrap_or_default()
        }).collect_vec()
    }));

    viz_tgt_nodes_all_on <- viz_tgt_nodes_off.map(|t| t.is_empty());
    viz_enable_by_press  <= viz_tgt_nodes.gate_not(&viz_tgt_nodes_all_on);
    viz_enable           <- any(viz_enable_by_press,inputs.enable_visualization);
    viz_disable          <= viz_tgt_nodes.gate(&viz_tgt_nodes_all_on);
    viz_preview_disable  <= viz_tgt_nodes_off.sample(&viz_preview_mode_end);
    viz_fullscreen_on    <= viz_d_press_ev.map(f_!(model.nodes.last_selected()));

    eval viz_enable          ((id) model.enable_visualization(id));
    eval viz_disable         ((id) model.disable_visualization(id));
    eval viz_preview_disable ((id) model.disable_visualization(id));
    eval viz_fullscreen_on   ((id) model.enable_visualization_fullscreen(id));

    viz_fs_to_close <- out.visualization_fullscreen.sample(&inputs.close_fullscreen_visualization);
    eval viz_fs_to_close ([model](vis) {
        if let Some(vis) = vis {
            model.disable_visualization_fullscreen(vis);
            model.enable_visualization(vis);
        }
    });

    out.source.visualization_fullscreen <+ viz_fullscreen_on.map(|id| Some(*id));
    out.source.visualization_fullscreen <+ inputs.close_fullscreen_visualization.constant(None);

    out.source.is_fs_visualization_displayed <+ out.visualization_fullscreen.map(Option::is_some);


    // === Register Visualization ===

    eval inputs.register_visualization ([vis_registry](handle) {
        if let Some(handle) = handle {
            vis_registry.add(handle);
        }
    });
    eval inputs.reset_visualization_registry ([vis_registry](()) {
        vis_registry.remove_all_visualizations();
        vis_registry.add_default_visualizations();
    });
    out.source.visualization_registry_reload_requested <+ inputs.reload_visualization_registry;


    // === Entering and Exiting Nodes ===

    node_to_enter           <= inputs.enter_selected_node.map(f_!(model.nodes.last_selected()));
    out.source.node_entered <+ node_to_enter;
    removed_edges_on_enter  <= out.node_entered.map(f_!(model.model.clear_all_detached_edges()));
    out.source.node_exited  <+ inputs.exit_node;
    removed_edges_on_exit   <= out.node_exited.map(f_!(model.model.clear_all_detached_edges()));
    out.source.on_edge_drop <+ any(removed_edges_on_enter,removed_edges_on_exit);



    // ================
    // === Node VCS ===
    // ================

    eval inputs.set_node_vcs_status(((node_id,status))
         model.with_node(*node_id, |node| node.set_vcs_status.emit(status))
     );



    // ==================
    // === Edge Binds ===
    // ==================

    // === Source / Target ===

    eval out.on_edge_source_set   (((id,tgt)) model.set_edge_source(*id,tgt));
    eval out.on_edge_target_set   (((id,tgt)) model.set_edge_target(*id,tgt));

    eval out.on_edge_target_set   (((id,tgt)) model.set_endpoint_connection_status(*id,tgt,true));
    eval out.on_edge_target_unset (((id,tgt)) model.set_endpoint_connection_status(*id,tgt,false));

    eval out.on_edge_source_unset (((id,_)) model.remove_edge_source(*id));
    eval out.on_edge_target_unset (((id,_)) model.remove_edge_target(*id));

    is_only_tgt_not_set <-
        out.on_edge_source_set.map(f!(((id,_)) model.with_edge_map_target(*id,|_|()).is_none()));
    out.source.on_edge_source_set_with_target_not_set <+ out.on_edge_source_set.gate(&is_only_tgt_not_set);
    out.source.on_edge_only_target_not_set <+ out.on_edge_source_set_with_target_not_set._0();
    out.source.on_edge_only_target_not_set <+ out.on_edge_target_unset._0();

    is_only_src_not_set <-
        out.on_edge_target_set.map(f!(((id,_)) model.with_edge_map_source(*id,|_|()).is_none()));
    out.source.on_edge_target_set_with_source_not_set <+ out.on_edge_target_set.gate(&is_only_src_not_set);
    out.source.on_edge_only_source_not_set <+ out.on_edge_target_set_with_source_not_set._0();
    out.source.on_edge_only_source_not_set <+ out.on_edge_source_unset._0();

    let neutral_color = model.model.styles_frp.get_color(theme::code::types::any::selection);
    eval out.on_edge_source_set ([model,neutral_color]((id, _))
        model.refresh_edge_color(*id,neutral_color.value().into()));
    eval out.on_edge_target_set ([model,neutral_color]((id, _))
        model.refresh_edge_color(*id,neutral_color.value().into()));
    eval out.on_edge_source_unset ([model,neutral_color]((id, _))
        model.refresh_edge_color(*id,neutral_color.value().into()));
    eval out.on_edge_target_unset ([model,neutral_color]((id, _))
        model.refresh_edge_color(*id,neutral_color.value().into()));
    eval neutral_color ((neutral_color) model.refresh_all_edge_colors(neutral_color.into()));

    edge_to_refresh_on_hover <= out.hover_node_input.map(f_!(model.edges_with_detached_targets()));
    eval edge_to_refresh_on_hover ([model,neutral_color](id)
        model.refresh_edge_color(*id,neutral_color.value().into()));


    some_edge_sources_unset   <- out.on_all_edges_sources_set ?? out.on_some_edges_sources_unset;
    some_edge_targets_unset   <- out.on_all_edges_targets_set ?? out.on_some_edges_targets_unset;
    some_edge_endpoints_unset <- out.some_edge_targets_unset  || out.some_edge_sources_unset;
    out.source.some_edge_sources_unset    <+ some_edge_sources_unset;
    out.source.some_edge_targets_unset    <+ some_edge_targets_unset;
    out.source.some_edge_endpoints_unset  <+ some_edge_endpoints_unset;
    out.source.on_all_edges_endpoints_set <+ out.some_edge_endpoints_unset.on_false();


    // === Endpoints ===

    edge_source_drop <= out.on_edge_drop.map(f!((id) model.edge_source(*id).map(|t|(*id,t))));
    edge_target_drop <= out.on_edge_drop.map(f!((id) model.edge_target(*id).map(|t|(*id,t))));

    edge_endpoint_set                 <- any(out.on_edge_source_set,out.on_edge_target_set)._0();
    both_endpoints_set                <- edge_endpoint_set.map(f!((id) model.is_connection(id)));
    new_edge_with_both_endpoints_set  <- edge_endpoint_set.gate(&both_endpoints_set);
    out.source.on_edge_endpoints_set  <+ new_edge_with_both_endpoints_set;
    out.source.on_edge_endpoint_set   <+ any(out.on_edge_source_set,out.on_edge_target_set);
    out.source.on_edge_endpoint_unset <+ any(out.on_edge_source_unset,out.on_edge_target_unset);
    out.source.on_edge_endpoint_unset <+ any(edge_source_drop,edge_target_drop);


    // === Drop ===

    eval out.on_edge_drop    ((id) model.remove_edge(id));



    // ===================
    // === Other Binds ===
    // ===================

    eval out.node_selected   ((id) model.nodes.select(id));
    eval out.node_deselected ((id) model.nodes.deselect(id));
    eval out.node_removed    ((id) model.remove_node(id));
    model.profiling_statuses.remove <+ out.node_removed;
    out.source.on_visualization_select <+ out.node_removed.map(|&id| Switch::Off(id));

    eval inputs.set_node_expression (((id,expr)) model.set_node_expression(id,expr));
    port_to_refresh <= inputs.set_node_expression.map(f!(((id,_))model.node_in_edges(id)));
    eval port_to_refresh ((id) model.set_edge_target_connection_status(*id,true));


    // === Remove implementation ===
    out.source.node_removed <+ inputs.remove_node;
    }


    // === Remove Edge ===
    frp::extend! { network

    rm_input_edges       <- any (inputs.remove_all_node_edges, inputs.remove_all_node_input_edges);
    rm_output_edges      <- any (inputs.remove_all_node_edges, inputs.remove_all_node_output_edges);
    input_edges_to_rm    <= rm_input_edges  . map(f!((node_id) model.node_in_edges(node_id)));
    output_edges_to_rm   <= rm_output_edges . map(f!((node_id) model.node_out_edges(node_id)));
    edges_to_rm          <- any (inputs.remove_edge, input_edges_to_rm, output_edges_to_rm);
    out.source.on_edge_drop <+ edges_to_rm;
    }



    // =====================
    // === Pointer Style ===
    // =====================

    frp::extend! { network

    cursor_style_edge_drag <- all_with(&out.some_edge_endpoints_unset,&out.view_mode,
        f!([model,neutral_color](some_edges_detached,_) {
            if *some_edges_detached {
                if let Some(color) = model.first_detached_edge_color(neutral_color.value().into()) {
                    cursor::Style::new_color(color).press()
                } else {
                    cursor::Style::new_color_no_animation(neutral_color.value().into()).press()
                }
            } else {
                default()
            }
        }));

    let breadcrumb_style = model.breadcrumbs.pointer_style.clone_ref();
    let selection_style  = selection_controller.cursor_style.clone_ref();

    pointer_style <- all
        [ pointer_on_drag
        , selection_style
        , node_pointer_style
        , cursor_style_edge_drag
        , breadcrumb_style
        ].fold();

    eval pointer_style ((style) cursor.frp.set_style.emit(style));

    }

    // ==============================
    // === Component Interactions ===
    // ==============================

    // === Nodes + Selection ===

    // Do not show quick actions on hover while doing an area selection.
    frp::extend! { network
        eval selection_controller.area_selection ((area_selection) nodes.show_quick_actions(!area_selection));
    }

    // === Visualisation + Selection ===

    // Do not allow area selection while we show a fullscreen visualisation.
    frp::extend! { network
        allow_area_selection <- out.is_fs_visualization_displayed.not();
        eval allow_area_selection ((area_selection)
            selection_controller.enable_area_selection.emit(area_selection)
        );
    }


    // ===============
    // === Tooltip ===
    // ===============

    frp::extend! { network
        eval cursor.frp.scene_position ((pos)  model.tooltip.frp.set_location(pos.xy()) );
        eval node_tooltip ((tooltip_update) model.tooltip.frp.set_style(tooltip_update) );

        quick_visualization_preview <- bool(&frp.disable_quick_visualization_preview,
                                            &frp.enable_quick_visualization_preview);
        eval quick_visualization_preview((value) model.nodes.set_quick_preview(*value));
    }



    // =====================
    // === Dropped Files ===
    // =====================

    let default_gap    = model.styles_frp.get_number_or(theme::project::default_gap_between_nodes,0.0);
    let files_received = model.drop_manager.files_received().clone_ref();
    frp::extend! { network
        files_with_positions <- files_received.map3(&cursor_pos_in_scene,default_gap,
            |files,cursor_pos,default_gap| {
                files.iter().enumerate().map(|(index,file)| {
                    let offest = Vector2(0.0, default_gap * i as f32);
                    (file.clone_ref(),cursor_pos+offset)
                }).collect_vec()
            }
        );
        file_dropped            <= files_with_positions;
        out.source.file_dropped <+ file_dropped;
    }



    // ==================
    // === View Modes ===
    // ==================

    let profiling_mode_transition = Animation::new(network);
    frp::extend! { network
        out.source.view_mode <+ frp.toggle_profiling_mode.map2(&frp.view_mode,|_,&mode| mode.switch());
        out.source.view_mode <+ model.profiling_button.view_mode;

        model.profiling_button.set_view_mode <+ out.view_mode.on_change();
        _eval <- all_with(&out.view_mode,&neutral_color,f!((_,neutral_color)
            model.refresh_all_edge_colors(neutral_color.into())));

        profiling_mode_transition.target <+ out.view_mode.map(|&mode| {
            match mode {
                view::Mode::Normal    => 0.0,
                view::Mode::Profiling => 1.0,
            }
        });
        eval profiling_mode_transition.value ((&v) scene.dom.layers.back.filter_grayscale(v));
    }

<<<<<<< HEAD
=======
    // Init defaults
    frp.edit_mode_off.emit(());

>>>>>>> db311345
    GraphEditor {model,frp}
}




impl display::Object for GraphEditor {
    fn display_object(&self) -> &display::object::Instance {
        self.model.display_object()
    }
}<|MERGE_RESOLUTION|>--- conflicted
+++ resolved
@@ -1422,15 +1422,9 @@
             ,&scene.mouse.frp,&touch_state,&nodes);
 
         Self {
-<<<<<<< HEAD
             logger,display_object,app,breadcrumbs,cursor,nodes,edges,vis_registry,drop_manager,
             tooltip,touch_state,visualisations,frp,navigator,profiling_statuses,profiling_button,
-            styles_frp
-=======
-            logger,display_object,app,breadcrumbs,cursor,nodes,edges,vis_registry,tooltip,
-            touch_state,visualisations,frp,navigator,profiling_statuses,profiling_button,styles_frp,
-            selection_controller,
->>>>>>> db311345
+            styles_frp,selection_controller
         }.init()
     }
 
@@ -3124,10 +3118,10 @@
     let default_gap    = model.styles_frp.get_number_or(theme::project::default_gap_between_nodes,0.0);
     let files_received = model.drop_manager.files_received().clone_ref();
     frp::extend! { network
-        files_with_positions <- files_received.map3(&cursor_pos_in_scene,default_gap,
+        files_with_positions <- files_received.map3(&cursor_pos_in_scene,&default_gap,
             |files,cursor_pos,default_gap| {
                 files.iter().enumerate().map(|(index,file)| {
-                    let offest = Vector2(0.0, default_gap * i as f32);
+                    let offset = Vector2(0.0, default_gap * index as f32);
                     (file.clone_ref(),cursor_pos+offset)
                 }).collect_vec()
             }
@@ -3160,12 +3154,9 @@
         eval profiling_mode_transition.value ((&v) scene.dom.layers.back.filter_grayscale(v));
     }
 
-<<<<<<< HEAD
-=======
     // Init defaults
     frp.edit_mode_off.emit(());
 
->>>>>>> db311345
     GraphEditor {model,frp}
 }
 
