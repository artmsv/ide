--- conflicted
+++ resolved
@@ -228,15 +228,8 @@
   to load.][1413]
 - [Fixed a case where IDE could lose connection to the backend after some
   time.][1428]
-<<<<<<< HEAD
-- [Improved performance of the graph editor, particularly when opening a project
-  for a first time.][1445]
-- [Visualizations will be sharp and handle mouse input correctly]
-  [https://github.com/enso-org/ide/pull/1465]
-=======
 - [Improved the performance of the graph editor, particularly when opening a
   project for the first time.][1445]
->>>>>>> 2d414078
 
 #### EnsoGL (rendering engine)
 
